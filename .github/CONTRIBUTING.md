# Conductor | Contributing

## Packages

The repo is organized into TypeScript packages which share code and are managed via
[Yarn workspaces](https://classic.yarnpkg.com/lang/en/docs/workspaces/).

The packages are:

- `/shared` - Common types, schemas, and libraries shared across all packages, client and server
- `/sharedClient` - Common code shared across client-side packages
- `/sharedServer` - Common code shared across server-side packages
- `/pwa` - Progressive Web App, for web, desktop, and mobile
- `/extension` - Browser extension, for Chromium-based browsers
- `/functions` - Firebase Cloud Functions, for "serverless" server-side actions
- `/scripts` - Helpful scripts for maintaining the repo
- `/rssServer` - In-memory RSS feed provider implementation for local development

## Initial setup

1.  Clone the repo:

    ```bash
    $ git clone git@github.com:jwngr/conductor.git
    $ cd conductor
    ```

1.  Install [Bun](https://bun.sh/docs/installation). [Bun workspaces](https://bun.sh/docs/install/workspaces)
    are used to share code across packages:

    ```bash
    $ curl -fsSL https://bun.sh/install | bash
    ```

1.  Install the [Firebase CLI] as a global dependency, which will be used for running the local
    emulator and for deploying to your local Firebase project:

    ```bash
    # Note this is `firebase-tools`, not `firebase`!
    $ bun add --global firebase-tools
    ```

1.  Install dependencies across all packages:

    ```bash
    $ bun install
    ```

1.  Create a new [Firebase project](https://firebase.google.com/) for local development. Enable the
    following:

    1.  Firestore
    1.  Functions
    1.  Cloud Storage
    1.  Auth (passwordless link via email)

    **Note:** Enabling Analytics is not required for local development.

1.  Populate a `.env` file at the root of the repo:

    ```bash
    $ cp dot-env.example .env
    # Open `.env` and add config.
    ```

1.  [Firecrawl](https://www.firecrawl.dev/) is used to convert websites into LLM-friendly content.
    Create a Firecrawl account and generate an API key for local development.

1.  Populate a `.env.<FIREBASE_PROJECT_ID>` file inside of `/packages/functions`:

    ```bash
    $ cp /packages/functions/dot-env.example /packages/functions/.env.<FIREBASE_PROJECT_ID>
    # Open `.env.<FIREBASE_PROJECT_ID>` and add config.
    ```

## Recurring setup (PWA)

To run the PWA locally, you need to run 3 things.

<<<<<<< HEAD
```bash
$ bun run start:pwa
```
=======
1. React frontend: `yarn run dev:pwa` (runs local web server)
1. Server functions: `yarn run dev:functions` (see [Server functions local development](#server-functions-local-development) for options)
1. RSS server: `yarn run dev:rss` (see [RSS feed provider local development](#rss-feed-provider-local-development) for options)
>>>>>>> c5ea9d2b

By default, the PWA runs against a local emulator (server functions) and in-memory feed provider
(RSS server). You can run against live services by following the instructions below:

- [Server functions local development](#server-functions-local-development)
- [RSS feed provider local development](#rss-feed-provider-local-development)

## Server functions local development

Firebase Functions power many server-side capabilities of Conductor. This repo is configured to work
with the [Firebase emulator suite](https://firebase.google.com/docs/emulator-suite), as defined
in [`firebase.json`](/firebase.json). It is recommended to run the emulator suite locally. However,
you can also develop against a live Firebase project.

**To run the Firebase emulator suite locally:**

1. _(first time only)_ Install Java (does not need to be OpenJDK): `brew install openjdk`
1. Set `VITE_FIREBASE_USE_EMULATOR=true` in `.env` file at the root of the repo
1. Build the `functions` package: `yarn run build:functions`
1. Start the local Firebase emulator suite: `yarn run dev:functions`
1. Visit the Firebase emulator admin UI at http://localhost:4000
1. Enter any valid email address and click the login button. No email will actually be sent.
1. Copy the fully authenticated sign-in URL from the same shell running the emulator suite
1. Visit the URL to sign into the account associated to the email address you entered. The account
   will be created if it does not already exist.

<<<<<<< HEAD
   ```bash
   $ bun run build:functions
   ```
=======
**To run against a live Firebase project:**
>>>>>>> c5ea9d2b

1. Set `VITE_FIREBASE_USE_EMULATOR=false` in `.env` file at the root of the repo
1. Build the `functions` package: `yarn run build:functions`
1. Deploy the server functions to Firebase: `yarn run deploy:functions`

<<<<<<< HEAD
   ```bash
   $ bun run firebase:local
   ```
=======
## RSS feed provider local development
>>>>>>> c5ea9d2b

One of the core features of Conductor is the ability to subscribe to RSS feeds. However, Conductor
is not a full-fledged RSS feed provider. It relies on [Superfeedr](https://superfeedr.com/) in
production to subscribe to RSS feeds. However, it is not convenient to test against remote services
locally.

This repo comes with a default implementation of a in-memory RSS feed provider (`/rssServer`). It
is recommended to develop against this local implementation. However, if you are actively developing
the Superfeedr integration, you can also test against Superfeedr locally by following the
instructions below.

<<<<<<< HEAD
1. Enter a valid email address and click to login. No email will actually be sent.

1. Copy the fully authenticated sign-in URL from the shell running the Firebase emulator.

1. Visit the URL to sign in. The account will be created if it does not already exist.
=======
**To develop against a local in-memory feed provider (default):**

1. Set `RSS_FEED_PROVIDER_TYPE='local'` in `packages/functions/.env.<FIREBASE_PROJECT_ID>`
1. Run the RSS server: `yarn run dev:rss`

The RSS server will be accessible at http://localhost:6556.

**To develop against Superfeedr:**

1. Create a [Superfeedr](https://superfeedr.com/) account and generate an API key with full permissions
1. Set `RSS_FEED_PROVIDER_TYPE='superfeedr'` in `packages/functions/.env.<FIREBASE_PROJECT_ID>`
1. Set `SUPERFEEDR_USER` and `SUPERFEEDR_API_KEY` in `packages/functions/.env.<FIREBASE_PROJECT_ID>`
1. Run the RSS server: `yarn run dev:rss`

View the [Superfeedr dashboard](https://superfeedr.com/) for your feeds.
>>>>>>> c5ea9d2b

## Open browser extension locally

1. Build the extension:

   ```bash
   $ bun run build:extension
   ```

1. Go to [`chrome://extensions`](chrome://extensions).

1. Enable "Developer mode".

1. Click "Load unpacked".

1. Select the `packages/extension/dist` folder.

The extension will now be available from your browser toolbar, although it may be hidden in a
dropdown.

The extension works in Chromium-based browsers.

## CORS

CORS headers are managed in [`cors.json`](/cors.json). To update them, run:

```bash
$ gsutil cors set cors.json gs://<FIREBASE_PROJECT_ID>.appspot.com
```

Changes should take effect within a few seconds.<|MERGE_RESOLUTION|>--- conflicted
+++ resolved
@@ -3,7 +3,7 @@
 ## Packages
 
 The repo is organized into TypeScript packages which share code and are managed via
-[Yarn workspaces](https://classic.yarnpkg.com/lang/en/docs/workspaces/).
+[Bun workspaces](https://bun.sh/docs/install/workspaces).
 
 The packages are:
 
@@ -77,15 +77,9 @@
 
 To run the PWA locally, you need to run 3 things.
 
-<<<<<<< HEAD
-```bash
-$ bun run start:pwa
-```
-=======
-1. React frontend: `yarn run dev:pwa` (runs local web server)
-1. Server functions: `yarn run dev:functions` (see [Server functions local development](#server-functions-local-development) for options)
-1. RSS server: `yarn run dev:rss` (see [RSS feed provider local development](#rss-feed-provider-local-development) for options)
->>>>>>> c5ea9d2b
+1. React frontend: `bun run dev:pwa` (runs local web server)
+1. Server functions: `bun run dev:functions` (see [Server functions local development](#server-functions-local-development) for options)
+1. RSS server: `bun run dev:rss` (see [RSS feed provider local development](#rss-feed-provider-local-development) for options)
 
 By default, the PWA runs against a local emulator (server functions) and in-memory feed provider
 (RSS server). You can run against live services by following the instructions below:
@@ -104,33 +98,21 @@
 
 1. _(first time only)_ Install Java (does not need to be OpenJDK): `brew install openjdk`
 1. Set `VITE_FIREBASE_USE_EMULATOR=true` in `.env` file at the root of the repo
-1. Build the `functions` package: `yarn run build:functions`
-1. Start the local Firebase emulator suite: `yarn run dev:functions`
+1. Build the `functions` package: `bun run build:functions`
+1. Start the local Firebase emulator suite: `bun run dev:functions`
 1. Visit the Firebase emulator admin UI at http://localhost:4000
 1. Enter any valid email address and click the login button. No email will actually be sent.
 1. Copy the fully authenticated sign-in URL from the same shell running the emulator suite
 1. Visit the URL to sign into the account associated to the email address you entered. The account
    will be created if it does not already exist.
 
-<<<<<<< HEAD
-   ```bash
-   $ bun run build:functions
-   ```
-=======
 **To run against a live Firebase project:**
->>>>>>> c5ea9d2b
 
 1. Set `VITE_FIREBASE_USE_EMULATOR=false` in `.env` file at the root of the repo
-1. Build the `functions` package: `yarn run build:functions`
-1. Deploy the server functions to Firebase: `yarn run deploy:functions`
+1. Build the `functions` package: `bun run build:functions`
+1. Deploy the server functions to Firebase: `bun run deploy:functions`
 
-<<<<<<< HEAD
-   ```bash
-   $ bun run firebase:local
-   ```
-=======
 ## RSS feed provider local development
->>>>>>> c5ea9d2b
 
 One of the core features of Conductor is the ability to subscribe to RSS feeds. However, Conductor
 is not a full-fledged RSS feed provider. It relies on [Superfeedr](https://superfeedr.com/) in
@@ -142,17 +124,10 @@
 the Superfeedr integration, you can also test against Superfeedr locally by following the
 instructions below.
 
-<<<<<<< HEAD
-1. Enter a valid email address and click to login. No email will actually be sent.
-
-1. Copy the fully authenticated sign-in URL from the shell running the Firebase emulator.
-
-1. Visit the URL to sign in. The account will be created if it does not already exist.
-=======
 **To develop against a local in-memory feed provider (default):**
 
 1. Set `RSS_FEED_PROVIDER_TYPE='local'` in `packages/functions/.env.<FIREBASE_PROJECT_ID>`
-1. Run the RSS server: `yarn run dev:rss`
+1. Run the RSS server: `bun run dev:rss`
 
 The RSS server will be accessible at http://localhost:6556.
 
@@ -161,10 +136,9 @@
 1. Create a [Superfeedr](https://superfeedr.com/) account and generate an API key with full permissions
 1. Set `RSS_FEED_PROVIDER_TYPE='superfeedr'` in `packages/functions/.env.<FIREBASE_PROJECT_ID>`
 1. Set `SUPERFEEDR_USER` and `SUPERFEEDR_API_KEY` in `packages/functions/.env.<FIREBASE_PROJECT_ID>`
-1. Run the RSS server: `yarn run dev:rss`
+1. Run the RSS server: `bun run dev:rss`
 
 View the [Superfeedr dashboard](https://superfeedr.com/) for your feeds.
->>>>>>> c5ea9d2b
 
 ## Open browser extension locally
 
