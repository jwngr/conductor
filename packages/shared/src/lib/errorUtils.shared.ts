--- conflicted
+++ resolved
@@ -77,13 +77,8 @@
 }
 
 /**
-<<<<<<< HEAD
- * Executes the given synchronous function and returns its result. Errors should never be thrown.
- * Instead, an `ErrorResult` is returned.
-=======
  * Executes the given synchronous function and returns its result. A thrown error is converted into
  * an `ErrorResult`.
->>>>>>> 679964dd
  *
  * For asynchronous functions, see {@link asyncTry}.
  */
