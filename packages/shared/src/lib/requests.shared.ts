import {logger} from '@shared/services/logger.shared';

import {asyncTry, prefixError, upgradeUnknownError} from '@shared/lib/errorUtils.shared';

import type {AsyncResponseResult, RequestBody, RequestOptions} from '@shared/types/requests.types';
import {
  HttpMethod,
  makeErrorResponseResult,
  makeSuccessResponseResult,
} from '@shared/types/requests.types';

const DEFAULT_CONTENT_TYPE = 'application/json';

function isJsonResponse(response: Response): boolean {
  return response.headers.get('Content-Type') === 'application/json';
}

async function request<T>(
  url: string,
  method: HttpMethod,
  options: RequestOptions = {}
): AsyncResponseResult<T> {
  const {headers = {}, body, params = {}} = options;

  const queryString =
    Object.keys(params).length > 0 ? `?${new URLSearchParams(params).toString()}` : ``;

  const rawResponseResult = await asyncTry(async () =>
    // Allow `fetch` here. We cannot use `request*` since we are inside its implementation.
    // eslint-disable-next-line no-restricted-syntax
    fetch(url + queryString, {
      method,
      headers: {
        'Content-Type': headers['Content-Type'] ?? DEFAULT_CONTENT_TYPE,
        ...headers,
      },
      body: body ? JSON.stringify(body) : undefined,
    })
  );

  if (!rawResponseResult.success) {
    logger.error(prefixError(rawResponseResult.error, 'Error fetching request'), {url});
    return makeErrorResponseResult(rawResponseResult.error, 500);
  }

  const rawResponse = rawResponseResult.value;
  const statusCode = rawResponse.status;

  if (!rawResponse.ok) {
    const defaultErrorMessage = `Error ${statusCode} making ${method} request to ${url}`;

    // Clone the response in case we need to parse it multiple times.
    const rawResponseClone = rawResponse.clone();

    // Try to parse the error response as JSON.
    const unknownErrorJsonResult = await asyncTry(() => rawResponse.json());
    if (unknownErrorJsonResult.success) {
      const betterError = upgradeUnknownError(unknownErrorJsonResult.value ?? defaultErrorMessage);
      return makeErrorResponseResult(betterError, statusCode);
    }

    // Fallback to parsing as text if JSON parsing fails.
    const unknownErrorTextResult = await asyncTry(() => rawResponseClone.text());
    if (unknownErrorTextResult.success) {
      const betterError = upgradeUnknownError(unknownErrorTextResult.value ?? defaultErrorMessage);
      return makeErrorResponseResult(betterError, statusCode);
    }

    // Fallback to a default error message if JSON and text parsing both fail.
    const errorPrefix = `${defaultErrorMessage}: Failed to parse error response.`;
    logger.error(new Error(errorPrefix), {
      jsonError: unknownErrorJsonResult.error,
      textError: unknownErrorTextResult.error,
      url,
    });

    return makeErrorResponseResult(
      prefixError(unknownErrorTextResult.error, errorPrefix),
      statusCode
    );
  }

<<<<<<< HEAD
  const parsedResponseResult = await asyncTry(
    async () =>
      (isJsonResponse(rawResponse) ? rawResponse.json() : rawResponse.text()) as Promise<T>
=======
  const parsedResponseResult = await asyncTry(async () =>
    isJsonResponse(rawResponse) ? rawResponse.json() : rawResponse.text()
>>>>>>> 913f104c
  );

  if (!parsedResponseResult.success) {
    logger.error(prefixError(parsedResponseResult.error, 'Error parsing response from body'), {
      url,
    });
    return makeErrorResponseResult(parsedResponseResult.error, 500);
  }

  const jsonResponse = parsedResponseResult.value;
  return makeSuccessResponseResult(jsonResponse, statusCode);
}

export async function requestGet<T>(url: string, options?: RequestOptions): AsyncResponseResult<T> {
  return request<T>(url, HttpMethod.GET, options);
}

export async function requestPost<T>(
  url: string,
  body: RequestBody,
  options?: RequestOptions
): AsyncResponseResult<T> {
  return request<T>(url, HttpMethod.POST, {...options, body});
}

export async function requestDelete<T>(
  url: string,
  options?: RequestOptions
): AsyncResponseResult<T> {
  return request<T>(url, HttpMethod.DELETE, options);
}

export async function requestPut<T>(
  url: string,
  body: RequestBody,
  options?: RequestOptions
): AsyncResponseResult<T> {
  return request<T>(url, HttpMethod.PUT, {...options, body});
}<|MERGE_RESOLUTION|>--- conflicted
+++ resolved
@@ -80,14 +80,8 @@
     );
   }
 
-<<<<<<< HEAD
-  const parsedResponseResult = await asyncTry(
-    async () =>
-      (isJsonResponse(rawResponse) ? rawResponse.json() : rawResponse.text()) as Promise<T>
-=======
   const parsedResponseResult = await asyncTry(async () =>
     isJsonResponse(rawResponse) ? rawResponse.json() : rawResponse.text()
->>>>>>> 913f104c
   );
 
   if (!parsedResponseResult.success) {
