--- conflicted
+++ resolved
@@ -1,8 +1,4 @@
-<<<<<<< HEAD
-import {z} from 'zod/v4';
-=======
-import type {z} from 'zod';
->>>>>>> cb6d1861
+import type {z} from 'zod/v4';
 
 import {AccountIdSchema} from '@shared/schemas/accounts.schema';
 import {ThemePreferenceSchema} from '@shared/schemas/theme.schema';
