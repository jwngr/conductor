import {logger} from '@shared/services/logger.shared';

import {prefixErrorResult} from '@shared/lib/errorUtils.shared';
import {parseStorageTimestamp, parseZodResult} from '@shared/lib/parser.shared';
import {makeErrorResult, makeSuccessResult} from '@shared/lib/results.shared';
import {omitUndefined} from '@shared/lib/utils.shared';

import {parseAccountId} from '@shared/parsers/accounts.parser';
import {parseFeedSource, parseIntervalFeedSource} from '@shared/parsers/feedSources.parser';

import type {AccountId} from '@shared/types/accounts.types';
import type {
  CompletedFeedItemImportState,
  FailedFeedItemImportState,
  FeedItem,
  FeedItemId,
  FeedItemImportState,
  IntervalFeedItem,
  ProcessingFeedItemImportState,
  XkcdFeedItem,
} from '@shared/types/feedItems.types';
import {
  FeedItemImportStatus,
  FeedItemType,
  makeNewFeedItemImportState,
} from '@shared/types/feedItems.types';
import type {Result} from '@shared/types/results.types';

import type {
  BaseFeedItemFromStorage,
  BaseFeedItemWithUrlFromStorage,
  FeedItemFromStorage,
  FeedItemImportStateFromStorage,
  IntervalFeedItemFromStorage,
  XkcdFeedItemFromStorage,
} from '@shared/schemas/feedItems.schema';
import {
  BaseFeedItemFromStorageSchema,
  BaseFeedItemWithUrlFromStorageSchema,
  CompletedFeedItemImportStateSchema,
  FailedFeedItemImportStateSchema,
  FeedItemIdSchema,
  IntervalFeedItemFromStorageSchema,
  ProcessingFeedItemImportStateSchema,
  XkcdFeedItemFromStorageSchema,
} from '@shared/schemas/feedItems.schema';

/**
 * Parses a {@link FeedItemId} from a plain string. Returns an `ErrorResult` if the string is not
 * valid.
 */
export function parseFeedItemId(maybeFeedItemId: string): Result<FeedItemId> {
  const parsedResult = parseZodResult(FeedItemIdSchema, maybeFeedItemId);
  if (!parsedResult.success) {
    return prefixErrorResult(parsedResult, 'Invalid feed item ID');
  }
  return makeSuccessResult(parsedResult.value as FeedItemId);
}

/**
 * Parses a {@link FeedItemImportState} from an unknown value. Returns an `ErrorResult` if the value
 * is not valid.
 *
 * TODO: I'm not sure if this is the best way to do this. All other parsers take in an `unknown`
 * value instead of a discriminated union.
 */
<<<<<<< HEAD
// TODO: I'm not sure if this is the best way to do this. All other parsers take in an `unknown`
// value instead of a discriminated union.
function parseFeedItemSource(feedItemSource: FeedItemSourceFromStorage): Result<FeedItemSource> {
  const sourceType = feedItemSource.type;
  switch (sourceType) {
    case FeedItemSourceType.App:
      return parseAppFeedItemSource(feedItemSource);
    case FeedItemSourceType.Extension:
      return parseExtensionFeedItemSource(feedItemSource);
    case FeedItemSourceType.RSS:
      return parseRssFeedItemSource(feedItemSource);
=======
function parseFeedItemImportState(
  feedItemImportState: FeedItemImportStateFromStorage
): Result<FeedItemImportState> {
  const status = feedItemImportState.status;
  switch (status) {
    case FeedItemImportStatus.New:
      return makeSuccessResult(makeNewFeedItemImportState());
    case FeedItemImportStatus.Processing:
      return parseProcessingFeedItemImportState(feedItemImportState);
    case FeedItemImportStatus.Failed:
      return parseFailedFeedItemImportState(feedItemImportState);
    case FeedItemImportStatus.Completed:
      return parseCompletedFeedItemImportState(feedItemImportState);
>>>>>>> 8df8156a
    default:
      return makeErrorResult(new Error(`Unknown feed item import status: ${status}`));
  }
}

/**
 * Parses a {@link FeedItemExtensionSource} from an unknown value. Returns an `ErrorResult` if the
 * value is not valid.
 */
<<<<<<< HEAD
function parseAppFeedItemSource(feedItemSource: unknown): Result<FeedItemAppSource> {
  const parsedResult = parseZodResult(AppFeedItemSourceSchema, feedItemSource);
=======
function parseProcessingFeedItemImportState(
  feedItemImportState: unknown
): Result<ProcessingFeedItemImportState> {
  const parsedResult = parseZodResult(ProcessingFeedItemImportStateSchema, feedItemImportState);
>>>>>>> 8df8156a
  if (!parsedResult.success) {
    return prefixErrorResult(parsedResult, 'Invalid processing feed item import state');
  }
  return makeSuccessResult({
    status: FeedItemImportStatus.Processing,
    shouldFetch: false,
    importStartedTime: parseStorageTimestamp(parsedResult.value.importStartedTime),
    lastImportRequestedTime: parseStorageTimestamp(parsedResult.value.lastImportRequestedTime),
    lastSuccessfulImportTime: parsedResult.value.lastSuccessfulImportTime
      ? parseStorageTimestamp(parsedResult.value.lastSuccessfulImportTime)
      : null,
  });
}

/**
 * Parses a {@link FailedFeedItemImportState} from an unknown value. Returns an `ErrorResult` if
 * the value is not valid.
 */
<<<<<<< HEAD
function parseExtensionFeedItemSource(feedItemSource: unknown): Result<FeedItemExtensionSource> {
  const parsedResult = parseZodResult(ExtensionFeedItemSourceSchema, feedItemSource);
=======
function parseFailedFeedItemImportState(
  feedItemImportState: unknown
): Result<FailedFeedItemImportState> {
  const parsedResult = parseZodResult(FailedFeedItemImportStateSchema, feedItemImportState);
>>>>>>> 8df8156a
  if (!parsedResult.success) {
    return prefixErrorResult(parsedResult, 'Invalid failed feed item import state');
  }
  return makeSuccessResult({
    status: FeedItemImportStatus.Failed,
    shouldFetch: parsedResult.value.shouldFetch,
    errorMessage: parsedResult.value.errorMessage,
    importFailedTime: parseStorageTimestamp(parsedResult.value.importFailedTime),
    lastImportRequestedTime: parseStorageTimestamp(parsedResult.value.lastImportRequestedTime),
    lastSuccessfulImportTime: parsedResult.value.lastSuccessfulImportTime
      ? parseStorageTimestamp(parsedResult.value.lastSuccessfulImportTime)
      : null,
  });
}

/**
 * Parses a {@link CompletedFeedItemImportState} from an unknown value. Returns an `ErrorResult` if
 * the value is not valid.
 */
<<<<<<< HEAD
function parseRssFeedItemSource(feedItemSource: unknown): Result<FeedItemRSSSource> {
  const parsedResult = parseZodResult(RssFeedItemSourceSchema, feedItemSource);
=======
function parseCompletedFeedItemImportState(
  feedItemImportState: unknown
): Result<CompletedFeedItemImportState> {
  const parsedResult = parseZodResult(CompletedFeedItemImportStateSchema, feedItemImportState);
>>>>>>> 8df8156a
  if (!parsedResult.success) {
    return prefixErrorResult(parsedResult, 'Invalid completed feed item import state');
  }
  return makeSuccessResult({
    status: FeedItemImportStatus.Completed,
    shouldFetch: parsedResult.value.shouldFetch,
    lastImportRequestedTime: parseStorageTimestamp(parsedResult.value.lastImportRequestedTime),
    lastSuccessfulImportTime: parseStorageTimestamp(parsedResult.value.lastSuccessfulImportTime),
  });
}

/**
 * Parses a {@link FeedItem} from an unknown value. Returns an `ErrorResult` if the value is not
 * valid.
 */
export function parseFeedItem(maybeFeedItem: unknown): Result<FeedItem> {
  const parsedBaseFeedItemResult = parseZodResult<BaseFeedItemFromStorage>(
    BaseFeedItemFromStorageSchema,
    maybeFeedItem
  );
  if (!parsedBaseFeedItemResult.success) {
    return prefixErrorResult(parsedBaseFeedItemResult, 'Invalid feed item');
  }

  const parsedIdResult = parseFeedItemId(parsedBaseFeedItemResult.value.feedItemId);
  if (!parsedIdResult.success) return parsedIdResult;

  const parsedAccountIdResult = parseAccountId(parsedBaseFeedItemResult.value.accountId);
  if (!parsedAccountIdResult.success) return parsedAccountIdResult;

  const parsedImportStateResult = parseFeedItemImportState(
    parsedBaseFeedItemResult.value.importState
  );
  if (!parsedImportStateResult.success) return parsedImportStateResult;

  switch (parsedBaseFeedItemResult.value.feedItemType) {
    case FeedItemType.YouTube:
    case FeedItemType.Article:
    case FeedItemType.Video:
    case FeedItemType.Website:
    case FeedItemType.Tweet:
      return parseFeedItemWithUrl({
        maybeFeedItem,
        feedItemType: parsedBaseFeedItemResult.value.feedItemType,
        feedItemId: parsedIdResult.value,
        accountId: parsedAccountIdResult.value,
        importState: parsedImportStateResult.value,
      });
    case FeedItemType.Xkcd:
      return parseXkcdFeedItem({
        maybeFeedItem,
        feedItemId: parsedIdResult.value,
        accountId: parsedAccountIdResult.value,
        importState: parsedImportStateResult.value,
      });
    case FeedItemType.Interval:
      return parseIntervalFeedItem({
        maybeFeedItem,
        feedItemId: parsedIdResult.value,
        accountId: parsedAccountIdResult.value,
        importState: parsedImportStateResult.value,
      });
    default:
      return makeErrorResult(
        new Error(`Unknown feed item type: ${parsedBaseFeedItemResult.value.feedItemType}`)
      );
  }
}

export function parseFeedItemWithUrl(args: {
  readonly maybeFeedItem: unknown;
  readonly feedItemType: Exclude<FeedItemType, FeedItemType.Xkcd | FeedItemType.Interval>;
  readonly feedItemId: FeedItemId;
  readonly accountId: AccountId;
  readonly importState: FeedItemImportState;
}): Result<FeedItem> {
  const {maybeFeedItem, feedItemType, feedItemId, accountId, importState} = args;

  const parsedFeedItemResult = parseZodResult(BaseFeedItemWithUrlFromStorageSchema, maybeFeedItem);
  if (!parsedFeedItemResult.success) {
    return prefixErrorResult(parsedFeedItemResult, 'Invalid feed item with URL');
  }
  const storageBaseFeedItem = parsedFeedItemResult.value;

  const parseFeedSourceResult = parseFeedSource(storageBaseFeedItem.feedSource);
  if (!parseFeedSourceResult.success) return parseFeedSourceResult;
  const parsedFeedSource = parseFeedSourceResult.value;

  return makeSuccessResult(
    omitUndefined({
      feedItemType,
      feedSource: parsedFeedSource,
      accountId,
      importState,
      feedItemId,
      url: storageBaseFeedItem.url,
      title: storageBaseFeedItem.title,
      description: storageBaseFeedItem.description,
      outgoingLinks: storageBaseFeedItem.outgoingLinks,
      summary: storageBaseFeedItem.summary,
      triageStatus: storageBaseFeedItem.triageStatus,
      tagIds: storageBaseFeedItem.tagIds,
      createdTime: parseStorageTimestamp(storageBaseFeedItem.createdTime),
      lastUpdatedTime: parseStorageTimestamp(storageBaseFeedItem.lastUpdatedTime),
    })
  );
}

export function parseXkcdFeedItem(args: {
  readonly maybeFeedItem: unknown;
  readonly feedItemId: FeedItemId;
  readonly accountId: AccountId;
  readonly importState: FeedItemImportState;
}): Result<XkcdFeedItem> {
  const {maybeFeedItem, feedItemId, accountId, importState} = args;

  const parsedXkcdFeedItemResult = parseZodResult(XkcdFeedItemFromStorageSchema, maybeFeedItem);
  if (!parsedXkcdFeedItemResult.success) {
    return prefixErrorResult(parsedXkcdFeedItemResult, 'Invalid XKCD feed item');
  }
  const storageXkcdFeedItem = parsedXkcdFeedItemResult.value;

<<<<<<< HEAD
  const parsedSourceResult = parseFeedItemSource(parsedFeedItemResult.value.feedItemSource);
  if (!parsedSourceResult.success) return parsedSourceResult;

  return makeSuccessResult(
    omitUndefined({
      type: parsedFeedItemResult.value.type,
      accountId: parsedAccountIdReult.value,
      feedItemSource: parsedSourceResult.value,
      feedItemId: parsedIdResult.value,
      url: parsedFeedItemResult.value.url,
      title: parsedFeedItemResult.value.title,
      description: parsedFeedItemResult.value.description,
      outgoingLinks: parsedFeedItemResult.value.outgoingLinks,
      triageStatus: parsedFeedItemResult.value.triageStatus,
      tagIds: parsedFeedItemResult.value.tagIds,
      lastImportedTime: parsedFeedItemResult.value.lastImportedTime
        ? parseStorageTimestamp(parsedFeedItemResult.value.lastImportedTime)
        : undefined,
      createdTime: parseStorageTimestamp(parsedFeedItemResult.value.createdTime),
      lastUpdatedTime: parseStorageTimestamp(parsedFeedItemResult.value.lastUpdatedTime),
=======
  const parsedFeedSourceResult = parseFeedSource(storageXkcdFeedItem.feedSource);
  if (!parsedFeedSourceResult.success) return parsedFeedSourceResult;
  const parsedFeedSource = parsedFeedSourceResult.value;

  return makeSuccessResult(
    omitUndefined({
      feedItemType: FeedItemType.Xkcd,
      xkcd: parsedXkcdFeedItemResult.value.xkcd,
      feedSource: parsedFeedSource,
      accountId,
      importState,
      feedItemId,
      url: storageXkcdFeedItem.url,
      title: storageXkcdFeedItem.title,
      description: storageXkcdFeedItem.description,
      outgoingLinks: storageXkcdFeedItem.outgoingLinks,
      summary: storageXkcdFeedItem.summary,
      triageStatus: storageXkcdFeedItem.triageStatus,
      tagIds: storageXkcdFeedItem.tagIds,
      createdTime: parseStorageTimestamp(storageXkcdFeedItem.createdTime),
      lastUpdatedTime: parseStorageTimestamp(storageXkcdFeedItem.lastUpdatedTime),
    })
  );
}

export function parseIntervalFeedItem(args: {
  readonly maybeFeedItem: unknown;
  readonly feedItemId: FeedItemId;
  readonly accountId: AccountId;
  readonly importState: FeedItemImportState;
}): Result<IntervalFeedItem> {
  const {maybeFeedItem, feedItemId, accountId, importState} = args;

  const parsedIntervalFeedItemResult = parseZodResult(
    IntervalFeedItemFromStorageSchema,
    maybeFeedItem
  );
  if (!parsedIntervalFeedItemResult.success) {
    return prefixErrorResult(parsedIntervalFeedItemResult, 'Invalid interval feed item');
  }
  const storageIntervalFeedItem = parsedIntervalFeedItemResult.value;

  const parsedFeedSourceResult = parseIntervalFeedSource(storageIntervalFeedItem.feedSource);
  if (!parsedFeedSourceResult.success) return parsedFeedSourceResult;
  const parsedFeedSource = parsedFeedSourceResult.value;

  return makeSuccessResult(
    omitUndefined({
      feedItemType: FeedItemType.Interval,
      feedSource: parsedFeedSource,
      accountId,
      importState,
      feedItemId,
      title: storageIntervalFeedItem.title,
      triageStatus: storageIntervalFeedItem.triageStatus,
      tagIds: storageIntervalFeedItem.tagIds,
      createdTime: parseStorageTimestamp(storageIntervalFeedItem.createdTime),
      lastUpdatedTime: parseStorageTimestamp(storageIntervalFeedItem.lastUpdatedTime),
>>>>>>> 8df8156a
    })
  );
}

/**
 * Converts a {@link FeedItem} to a {@link FeedItemFromStorage} object that can be persisted to
 * Firestore.
 */
export function toStorageFeedItem(feedItem: FeedItem): FeedItemFromStorage {
  switch (feedItem.feedItemType) {
    case FeedItemType.Xkcd:
      return toStorageXkcdFeedItem(feedItem);
    case FeedItemType.YouTube:
    case FeedItemType.Article:
    case FeedItemType.Video:
    case FeedItemType.Website:
    case FeedItemType.Tweet:
      return toStorageBaseFeedItem(feedItem);
    case FeedItemType.Interval:
      return toStorageIntervalFeedItem(feedItem);
    default:
      logger.error(new Error('Unknown feed item type'), {feedItem});
      return toStorageBaseFeedItem(feedItem);
  }
}

/**
 * Converts an {@link BaseFeedItem} to a {@link BaseFeedItemFromStorage} object that can be
 * persisted to Firestore.
 */
function toStorageBaseFeedItem(
  feedItem: Exclude<FeedItem, XkcdFeedItem | IntervalFeedItem>
): BaseFeedItemWithUrlFromStorage {
  return omitUndefined({
    feedItemId: feedItem.feedItemId,
    feedItemType: feedItem.feedItemType,
    feedSource: feedItem.feedSource,
    accountId: feedItem.accountId,
    importState: feedItem.importState,
    url: feedItem.url,
    title: feedItem.title,
    description: feedItem.description,
    outgoingLinks: feedItem.outgoingLinks,
    summary: feedItem.summary,
    triageStatus: feedItem.triageStatus,
    tagIds: feedItem.tagIds,
    createdTime: feedItem.createdTime,
    lastUpdatedTime: feedItem.lastUpdatedTime,
  });
}

/**
 * Converts an {@link XkcdFeedItem} to a {@link XkcdFeedItemFromStorage} object that can be
 * persisted to Firestore.
 */
function toStorageXkcdFeedItem(feedItem: XkcdFeedItem): XkcdFeedItemFromStorage {
  return omitUndefined({
    feedItemId: feedItem.feedItemId,
    feedItemType: feedItem.feedItemType,
    feedSource: feedItem.feedSource,
    accountId: feedItem.accountId,
<<<<<<< HEAD
    type: feedItem.type,
    feedItemSource: feedItem.feedItemSource,
=======
    importState: feedItem.importState,
>>>>>>> 8df8156a
    url: feedItem.url,
    title: feedItem.title,
    description: feedItem.description,
    outgoingLinks: feedItem.outgoingLinks,
    summary: feedItem.summary,
    triageStatus: feedItem.triageStatus,
    tagIds: feedItem.tagIds,
    createdTime: feedItem.createdTime,
    lastUpdatedTime: feedItem.lastUpdatedTime,
    xkcd: feedItem.xkcd,
  });
}

/**
 * Converts an {@link IntervalFeedItem} to a {@link IntervalFeedItemFromStorage} object that can be
 * persisted to Firestore.
 */
function toStorageIntervalFeedItem(feedItem: IntervalFeedItem): IntervalFeedItemFromStorage {
  return omitUndefined({
    feedItemId: feedItem.feedItemId,
    feedItemType: feedItem.feedItemType,
    feedSource: feedItem.feedSource,
    accountId: feedItem.accountId,
    importState: feedItem.importState,
    title: feedItem.title,
    triageStatus: feedItem.triageStatus,
    tagIds: feedItem.tagIds,
    createdTime: feedItem.createdTime,
    lastUpdatedTime: feedItem.lastUpdatedTime,
  });
}<|MERGE_RESOLUTION|>--- conflicted
+++ resolved
@@ -64,19 +64,6 @@
  * TODO: I'm not sure if this is the best way to do this. All other parsers take in an `unknown`
  * value instead of a discriminated union.
  */
-<<<<<<< HEAD
-// TODO: I'm not sure if this is the best way to do this. All other parsers take in an `unknown`
-// value instead of a discriminated union.
-function parseFeedItemSource(feedItemSource: FeedItemSourceFromStorage): Result<FeedItemSource> {
-  const sourceType = feedItemSource.type;
-  switch (sourceType) {
-    case FeedItemSourceType.App:
-      return parseAppFeedItemSource(feedItemSource);
-    case FeedItemSourceType.Extension:
-      return parseExtensionFeedItemSource(feedItemSource);
-    case FeedItemSourceType.RSS:
-      return parseRssFeedItemSource(feedItemSource);
-=======
 function parseFeedItemImportState(
   feedItemImportState: FeedItemImportStateFromStorage
 ): Result<FeedItemImportState> {
@@ -90,7 +77,6 @@
       return parseFailedFeedItemImportState(feedItemImportState);
     case FeedItemImportStatus.Completed:
       return parseCompletedFeedItemImportState(feedItemImportState);
->>>>>>> 8df8156a
     default:
       return makeErrorResult(new Error(`Unknown feed item import status: ${status}`));
   }
@@ -100,15 +86,10 @@
  * Parses a {@link FeedItemExtensionSource} from an unknown value. Returns an `ErrorResult` if the
  * value is not valid.
  */
-<<<<<<< HEAD
-function parseAppFeedItemSource(feedItemSource: unknown): Result<FeedItemAppSource> {
-  const parsedResult = parseZodResult(AppFeedItemSourceSchema, feedItemSource);
-=======
 function parseProcessingFeedItemImportState(
   feedItemImportState: unknown
 ): Result<ProcessingFeedItemImportState> {
   const parsedResult = parseZodResult(ProcessingFeedItemImportStateSchema, feedItemImportState);
->>>>>>> 8df8156a
   if (!parsedResult.success) {
     return prefixErrorResult(parsedResult, 'Invalid processing feed item import state');
   }
@@ -127,15 +108,10 @@
  * Parses a {@link FailedFeedItemImportState} from an unknown value. Returns an `ErrorResult` if
  * the value is not valid.
  */
-<<<<<<< HEAD
-function parseExtensionFeedItemSource(feedItemSource: unknown): Result<FeedItemExtensionSource> {
-  const parsedResult = parseZodResult(ExtensionFeedItemSourceSchema, feedItemSource);
-=======
 function parseFailedFeedItemImportState(
   feedItemImportState: unknown
 ): Result<FailedFeedItemImportState> {
   const parsedResult = parseZodResult(FailedFeedItemImportStateSchema, feedItemImportState);
->>>>>>> 8df8156a
   if (!parsedResult.success) {
     return prefixErrorResult(parsedResult, 'Invalid failed feed item import state');
   }
@@ -155,15 +131,10 @@
  * Parses a {@link CompletedFeedItemImportState} from an unknown value. Returns an `ErrorResult` if
  * the value is not valid.
  */
-<<<<<<< HEAD
-function parseRssFeedItemSource(feedItemSource: unknown): Result<FeedItemRSSSource> {
-  const parsedResult = parseZodResult(RssFeedItemSourceSchema, feedItemSource);
-=======
 function parseCompletedFeedItemImportState(
   feedItemImportState: unknown
 ): Result<CompletedFeedItemImportState> {
   const parsedResult = parseZodResult(CompletedFeedItemImportStateSchema, feedItemImportState);
->>>>>>> 8df8156a
   if (!parsedResult.success) {
     return prefixErrorResult(parsedResult, 'Invalid completed feed item import state');
   }
@@ -286,28 +257,6 @@
   }
   const storageXkcdFeedItem = parsedXkcdFeedItemResult.value;
 
-<<<<<<< HEAD
-  const parsedSourceResult = parseFeedItemSource(parsedFeedItemResult.value.feedItemSource);
-  if (!parsedSourceResult.success) return parsedSourceResult;
-
-  return makeSuccessResult(
-    omitUndefined({
-      type: parsedFeedItemResult.value.type,
-      accountId: parsedAccountIdReult.value,
-      feedItemSource: parsedSourceResult.value,
-      feedItemId: parsedIdResult.value,
-      url: parsedFeedItemResult.value.url,
-      title: parsedFeedItemResult.value.title,
-      description: parsedFeedItemResult.value.description,
-      outgoingLinks: parsedFeedItemResult.value.outgoingLinks,
-      triageStatus: parsedFeedItemResult.value.triageStatus,
-      tagIds: parsedFeedItemResult.value.tagIds,
-      lastImportedTime: parsedFeedItemResult.value.lastImportedTime
-        ? parseStorageTimestamp(parsedFeedItemResult.value.lastImportedTime)
-        : undefined,
-      createdTime: parseStorageTimestamp(parsedFeedItemResult.value.createdTime),
-      lastUpdatedTime: parseStorageTimestamp(parsedFeedItemResult.value.lastUpdatedTime),
-=======
   const parsedFeedSourceResult = parseFeedSource(storageXkcdFeedItem.feedSource);
   if (!parsedFeedSourceResult.success) return parsedFeedSourceResult;
   const parsedFeedSource = parsedFeedSourceResult.value;
@@ -366,7 +315,6 @@
       tagIds: storageIntervalFeedItem.tagIds,
       createdTime: parseStorageTimestamp(storageIntervalFeedItem.createdTime),
       lastUpdatedTime: parseStorageTimestamp(storageIntervalFeedItem.lastUpdatedTime),
->>>>>>> 8df8156a
     })
   );
 }
@@ -428,12 +376,7 @@
     feedItemType: feedItem.feedItemType,
     feedSource: feedItem.feedSource,
     accountId: feedItem.accountId,
-<<<<<<< HEAD
-    type: feedItem.type,
-    feedItemSource: feedItem.feedItemSource,
-=======
     importState: feedItem.importState,
->>>>>>> 8df8156a
     url: feedItem.url,
     title: feedItem.title,
     description: feedItem.description,
