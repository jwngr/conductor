--- conflicted
+++ resolved
@@ -2,11 +2,7 @@
 
 import type {
   KeyboardShortcut,
-<<<<<<< HEAD
   KeyboardShortcutsAdapter,
-  RegisteredShortcut,
-=======
->>>>>>> 9ae5f5e0
   ShortcutHandler,
   ShortcutKey,
   ShortcutWithHandler,
@@ -15,15 +11,9 @@
 import type {Unsubscribe} from '@shared/types/utils.types';
 
 export class SharedKeyboardShortcutsService {
-<<<<<<< HEAD
   private readonly isMac: boolean;
   private readonly adapter: KeyboardShortcutsAdapter;
-  private readonly registeredShortcuts = new Map<KeyboardShortcutId, RegisteredShortcut>();
-=======
-  private isMac: boolean;
   private readonly registeredShortcuts = new Map<KeyboardShortcutId, ShortcutWithHandler>();
-  private unsubscribeTinykeys?: Task;
->>>>>>> 9ae5f5e0
 
   constructor(args: {readonly adapter: KeyboardShortcutsAdapter; readonly isMac: boolean}) {
     this.adapter = args.adapter;
