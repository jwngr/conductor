--- conflicted
+++ resolved
@@ -8,7 +8,7 @@
   ShortcutKey,
 } from '@shared/types/shortcuts.types';
 import {isModifierKey, KeyboardShortcutId, ModifierKey} from '@shared/types/shortcuts.types';
-import type {Task} from '@shared/types/utils.types';
+import type {Unsubscribe} from '@shared/types/utils.types';
 
 export class SharedKeyboardShortcutsService {
   private readonly isMac: boolean;
@@ -152,28 +152,7 @@
     };
   }
 
-<<<<<<< HEAD
-  public registerShortcut(shortcut: KeyboardShortcut, handler: ShortcutHandler): Task {
-=======
-  private refreshActiveShortcuts(): void {
-    if (this.unsubscribeTinykeys) {
-      this.unsubscribeTinykeys();
-    }
-
-    const shortcutMap: Record<string, (e: Event) => Promise<void>> = {};
-
-    this.registeredShortcuts.forEach(({shortcut, handler}) => {
-      shortcutMap[shortcut.keyPattern] = async (e: Event) => {
-        e.preventDefault();
-        await handler();
-      };
-    });
-
-    this.unsubscribeTinykeys = tinykeys(window, shortcutMap);
-  }
-
   public registerShortcut(shortcut: KeyboardShortcut, handler: ShortcutHandler): Unsubscribe {
->>>>>>> 09353c89
     this.registeredShortcuts.set(shortcut.shortcutId, {shortcut, handler});
     return this.adapter.registerShortcut(shortcut, handler);
   }
