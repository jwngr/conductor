{
  "include": ["src/**/*", "src/**/*.json"],
  "extends": "../../tsconfig.base.json",

<<<<<<< HEAD
  // This package consumes other packages.
=======
  // This package consumes other shared packages.
>>>>>>> db9e3dba
  "references": [{"path": "../shared"}, {"path": "../sharedServer"}],

  "compilerOptions": {
    // Emit `tsc` output to an ignored directory since we run scripts directly.
    "outDir": "./distIgnore",

    // Import aliases.
    "baseUrl": ".",
    "paths": {
      "@src/*": ["./src/*"],
      "@shared/*": ["../shared/src/*"],
      "@sharedServer/*": ["../sharedServer/src/*"]
    }
  }
}<|MERGE_RESOLUTION|>--- conflicted
+++ resolved
@@ -2,11 +2,7 @@
   "include": ["src/**/*", "src/**/*.json"],
   "extends": "../../tsconfig.base.json",
 
-<<<<<<< HEAD
-  // This package consumes other packages.
-=======
   // This package consumes other shared packages.
->>>>>>> db9e3dba
   "references": [{"path": "../shared"}, {"path": "../sharedServer"}],
 
   "compilerOptions": {
