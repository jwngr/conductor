--- conflicted
+++ resolved
@@ -6,12 +6,6 @@
   "references": [{"path": "../shared"}, {"path": "../sharedServer"}],
 
   "compilerOptions": {
-<<<<<<< HEAD
-    // Import aliases.
-    "baseUrl": ".",
-    "paths": {
-      "@src/*": ["./src"],
-=======
     // Emit `tsc` output to an ignored directory since we run scripts directly.
     "outDir": "./distIgnore",
 
@@ -19,7 +13,6 @@
     "baseUrl": ".",
     "paths": {
       "@src/*": ["./src/*"],
->>>>>>> 7e27fd13
       "@shared/*": ["../shared/src/*"],
       "@sharedServer/*": ["../sharedServer/src/*"]
     }
