--- conflicted
+++ resolved
@@ -7,14 +7,10 @@
     "@conductor/shared": "workspace:*",
     "@conductor/shared-server": "workspace:*",
     "@mendable/firecrawl-js": "^1.25.2",
-<<<<<<< HEAD
+    "arg": "^5.0.2",
     "cloc": "^2.11.0",
     "dotenv": "^16.5.0",
     "sloc": "^0.3.2"
-=======
-    "arg": "^5.0.2",
-    "dotenv": "^16.5.0"
->>>>>>> 9ae5f5e0
   },
   "scripts": {
     "validate": "yarn run validate:lint && yarn run validate:types && yarn run validate:format",
