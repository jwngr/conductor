{
  "name": "@conductor/scripts",
  "version": "1.0.0",
  "private": true,
  "type": "module",
  "dependencies": {
<<<<<<< HEAD
    "@conductor/shared": "1.0.0",
    "cloc": "^2.11.0",
    "jsdom": "^25.0.1"
=======
    "@conductor/shared": "workspace:*",
    "@conductor/shared-server": "workspace:*",
    "@mendable/firecrawl-js": "^1.24.0",
    "dotenv": "^16.5.0"
>>>>>>> 7e27fd13
  },
  "devDependencies": {
    "@types/node": "^22.15.3"
  },
  "scripts": {
    "validate": "yarn run validate:lint && yarn run validate:types && yarn run validate:format",
    "validate:lint": "eslint src --report-unused-disable-directives --max-warnings 0",
    "validate:lint:fix": "eslint src --fix",
    "validate:types": "tsc --build",
    "validate:format": "prettier --check 'src/**/*.{js,ts,json}'",
    "format": "prettier --write 'src/**/*.{js,ts,json}'",
    "ci": "rm -rf node_modules/ && yarn install",
    "build": "exit 0",
    "clean": "rm -rf dist/ distIgnore/",
    "test": "echo 'No tests implemented'"
  }
}<|MERGE_RESOLUTION|>--- conflicted
+++ resolved
@@ -4,16 +4,11 @@
   "private": true,
   "type": "module",
   "dependencies": {
-<<<<<<< HEAD
-    "@conductor/shared": "1.0.0",
-    "cloc": "^2.11.0",
-    "jsdom": "^25.0.1"
-=======
     "@conductor/shared": "workspace:*",
     "@conductor/shared-server": "workspace:*",
     "@mendable/firecrawl-js": "^1.24.0",
+    "cloc": "^2.11.0",
     "dotenv": "^16.5.0"
->>>>>>> 7e27fd13
   },
   "devDependencies": {
     "@types/node": "^22.15.3"
