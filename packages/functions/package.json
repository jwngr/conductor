{
  "name": "@conductor/functions",
  "version": "1.0.0",
  "private": true,
  "type": "commonjs",
  "engines": {
    "node": "22"
  },
  "main": "dist/index.js",
  "dependencies": {
    "@mendable/firecrawl-js": "^1.24.0",
    "firebase-admin": "^13.4.0",
    "firebase-functions": "^6.3.2"
  },
  "devDependencies": {
    "esbuild": "^0.25.4"
  },
  "scripts": {
    "validate": "bun run validate:lint && bun run validate:types && bun run validate:format",
    "validate:lint": "eslint src",
    "validate:lint:fix": "eslint src --fix",
    "validate:types": "tsc --build",
    "validate:format": "prettier --check 'src/**/*.{js,ts,json}'",
    "format": "prettier --write 'src/**/*.{js,ts,json}'",
    "clean": "rm -rf dist/ distIgnore/",
<<<<<<< HEAD
    "ci": "rm -rf node_modules/ && bun install",
    "build": "bun run clean && esbuild src/index.ts --bundle --platform=node --target=node22 --outfile=dist/index.js --external:firebase-admin --external:firebase-functions",
    "serve": "bun run build && firebase emulators:start --only functions",
    "shell": "bun run build && firebase functions:shell",
    "start": "bun run shell",
=======
    "ci": "rm -rf node_modules/ && yarn install",
    "build": "yarn run clean && esbuild src/index.ts --bundle --platform=node --target=node22 --outfile=dist/index.js --external:firebase-admin --external:firebase-functions",
    "serve": "yarn run build && firebase emulators:start --only functions",
    "shell": "yarn run build && firebase functions:shell",
    "dev": "yarn run shell",
>>>>>>> c5ea9d2b
    "deploy": "firebase deploy --only functions",
    "logs": "firebase functions:log",
    "test": "echo 'No tests implemented'"
  }
}<|MERGE_RESOLUTION|>--- conflicted
+++ resolved
@@ -23,19 +23,11 @@
     "validate:format": "prettier --check 'src/**/*.{js,ts,json}'",
     "format": "prettier --write 'src/**/*.{js,ts,json}'",
     "clean": "rm -rf dist/ distIgnore/",
-<<<<<<< HEAD
     "ci": "rm -rf node_modules/ && bun install",
     "build": "bun run clean && esbuild src/index.ts --bundle --platform=node --target=node22 --outfile=dist/index.js --external:firebase-admin --external:firebase-functions",
     "serve": "bun run build && firebase emulators:start --only functions",
     "shell": "bun run build && firebase functions:shell",
-    "start": "bun run shell",
-=======
-    "ci": "rm -rf node_modules/ && yarn install",
-    "build": "yarn run clean && esbuild src/index.ts --bundle --platform=node --target=node22 --outfile=dist/index.js --external:firebase-admin --external:firebase-functions",
-    "serve": "yarn run build && firebase emulators:start --only functions",
-    "shell": "yarn run build && firebase functions:shell",
-    "dev": "yarn run shell",
->>>>>>> c5ea9d2b
+    "dev": "bun run shell",
     "deploy": "firebase deploy --only functions",
     "logs": "firebase functions:log",
     "test": "echo 'No tests implemented'"
