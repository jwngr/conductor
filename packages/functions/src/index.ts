--- conflicted
+++ resolved
@@ -21,14 +21,6 @@
 import {parseAccount, parseAccountId, toStorageAccount} from '@shared/parsers/accounts.parser';
 import {parseFeedItem, parseFeedItemId, toStorageFeedItem} from '@shared/parsers/feedItems.parser';
 import {
-<<<<<<< HEAD
-  ImportQueueItem,
-  ImportQueueItemStatus,
-  makeImportQueueItemId,
-} from '@shared/types/importQueue.types';
-import {makeUserId, UserId} from '@shared/types/user.types';
-import {UserFeedSubscriptionId} from '@shared/types/userFeedSubscriptions.types';
-=======
   parseFeedSource,
   parseFeedSourceId,
   toStorageFeedSource,
@@ -45,8 +37,7 @@
 } from '@shared/parsers/userFeedSubscriptions.parser';
 
 import {ImportQueueItem, ImportQueueItemStatus} from '@shared/types/importQueue.types';
-import {makeSuccessResult} from '@shared/types/result.types';
->>>>>>> ce5ebbce
+import {UserFeedSubscriptionId} from '@shared/types/userFeedSubscriptions.types';
 
 import {ServerAccountsService} from '@sharedServer/services/accounts.server';
 import {ServerFeedItemsService} from '@sharedServer/services/feedItems.server';
@@ -81,10 +72,7 @@
   const superfeedrService = new SuperfeedrService({
     superfeedrUser: SUPERFEEDR_USER.value(),
     superfeedrApiKey: SUPERFEEDR_API_KEY.value(),
-<<<<<<< HEAD
-    webhookBaseUrl: `https://${FIREBASE_FUNCTIONS_REGION}-${FIREBASE_PROJECT_ID}.cloudfunctions.net`,
-=======
-    webhookBaseUrl: `https://${projectID.value()}.firebaseapp.com`,
+    webhookBaseUrl: `https://${FIREBASE_FUNCTIONS_REGION}-${projectID.value()}.cloudfunctions.net`,
   });
 
   const feedSourceFirestoreConverter = makeFirestoreDataConverter(
@@ -96,7 +84,6 @@
     collectionPath: FEED_SOURCES_DB_COLLECTION,
     converter: feedSourceFirestoreConverter,
     parseId: parseFeedSourceId,
->>>>>>> ce5ebbce
   });
 
   feedSourcesService = new ServerFeedSourcesService({feedSourcesCollectionService});
@@ -329,11 +316,7 @@
         ),
         logDetails
       );
-<<<<<<< HEAD
-      throw new HttpsError('internal', subscribeUserResult.error.message);
-=======
-      return subscribeToUrlResult;
->>>>>>> ce5ebbce
+      throw new HttpsError('internal', subscribeToUrlResult.error.message);
     }
 
     const userFeedSubscription = subscribeToUrlResult.value;
