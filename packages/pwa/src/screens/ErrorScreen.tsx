<<<<<<< HEAD
import {useLocation} from 'react-router-dom';

import {Urls} from '@shared/lib/urls.shared';
=======
import type React from 'react';
>>>>>>> 931bd51b

import {DEFAULT_ERROR_TITLE} from '@shared/lib/errorUtils.shared';

import {
  DEFAULT_ROUTE_HERO_PAGE_ACTION,
  REFRESH_HERO_PAGE_ACTION,
} from '@sharedClient/lib/heroActions.client';

import {useMaybeLoggedInAccount} from '@sharedClient/hooks/auth.hooks';

import type {HeroAction} from '@sharedClient/types/heroActions.client.types';

import {Divider} from '@src/components/atoms/Divider';
import {FlexColumn, FlexRow} from '@src/components/atoms/Flex';
import {Link} from '@src/components/atoms/Link';
import {Spacer} from '@src/components/atoms/Spacer';
import {Text} from '@src/components/atoms/Text';
import {ErrorArea} from '@src/components/errors/ErrorArea';
import {ConductorLogo} from '@src/components/logos/ConductorLogo';

<<<<<<< HEAD
import type {ErrorNavigationState} from '@src/lib/error.pwa';

interface ErrorScreenProps {
  readonly error?: Error;
}

export const ErrorScreen: React.FC<ErrorScreenProps> = ({error: propError}) => {
  const location = useLocation();
  const navigationState = location.state as ErrorNavigationState | undefined;
  const error = propError ?? navigationState?.error ?? new Error('Unknown error');

  console.log('ErrorScreen render:', {
    propError,
    navigationState,
    locationState: location.state,
    error,
  });

  const navItem = Urls.getNavItem(ViewType.Untriaged);
  return (
    <FlexColumn align="center" justify="center" style={{height: '100%', width: '100%'}} gap={8}>
      <Text as="h1">Oops... something went wrong</Text>
      <Text as="p">{error.message}</Text>
      <Link to="/">
        <Text as="p" underline="always">
          Go to {navItem.title}
=======
import {signOutRoute} from '@src/routes';
import {Screen} from '@src/screens/Screen';

const ErrorScreenAuthFooter: React.FC = () => {
  const {isLoading, loggedInAccount} = useMaybeLoggedInAccount();

  if (isLoading) {
    return null;
  }

  let innerContent: React.ReactNode;
  if (loggedInAccount) {
    // TODO: Make this more responsive on mobile.
    innerContent = (
      <FlexRow align="center" gap={3}>
        <Text as="h5" light>
          Logged in as <b>{loggedInAccount.email}</b>
>>>>>>> 931bd51b
        </Text>
        <Divider y={24} x={1} />
        <Link to={signOutRoute.fullPath} replace>
          {/* TODO: Add `nowrap` as a prop to `Text`. */}
          <Text as="h5" underline="always" light className="text-nowrap">
            Sign out
          </Text>
        </Link>
      </FlexRow>
    );
  } else {
    innerContent = (
      <Text as="p" align="center" light>
        Not logged in
      </Text>
    );
  }

  return (
    <FlexRow gap={3} align="center" justify="center" className="h-full w-full">
      {innerContent}
    </FlexRow>
  );
};

export const ErrorScreen: React.FC<{
  readonly error: Error;
  readonly title: string | React.ReactElement;
  readonly subtitle: string | React.ReactElement;
  readonly actions: readonly HeroAction[];
}> = ({error, title, subtitle, actions}) => {
  return (
    <Screen>
      <div className="relative">
        {/* Conductor logo, top left. */}
        <FlexRow className="absolute top-4 left-4 z-10">
          <ConductorLogo />
        </FlexRow>

        {/* Main error content, centered horizontally and vertically. */}
        <FlexColumn align="center" justify="center" className="min-h-screen px-4">
          <ErrorArea error={error} title={title} subtitle={subtitle} actions={actions} />

          {/* Add a space the same size as the footer to ensure all main content is visible. */}
          <Spacer y={80} />
        </FlexColumn>

        {/* Auth state, centered at bottom. */}
        <div className="bg-background fixed bottom-0 left-0 h-[80px] w-full">
          <ErrorScreenAuthFooter />
        </div>
      </div>
    </Screen>
  );
};

export const DefaultErrorScreen: React.FC<{
  readonly error: Error;
}> = ({error}) => {
  const {isLoading, loggedInAccount} = useMaybeLoggedInAccount();

  const isLoggedIn = isLoading ? false : loggedInAccount !== null;

  return (
    <ErrorScreen
      error={error}
      title={DEFAULT_ERROR_TITLE}
      subtitle={error.message}
      actions={
        isLoggedIn
          ? [DEFAULT_ROUTE_HERO_PAGE_ACTION, REFRESH_HERO_PAGE_ACTION]
          : [REFRESH_HERO_PAGE_ACTION]
      }
    />
  );
};<|MERGE_RESOLUTION|>--- conflicted
+++ resolved
@@ -1,10 +1,5 @@
-<<<<<<< HEAD
-import {useLocation} from 'react-router-dom';
-
-import {Urls} from '@shared/lib/urls.shared';
-=======
+import {useLocation} from '@tanstack/react-router';
 import type React from 'react';
->>>>>>> 931bd51b
 
 import {DEFAULT_ERROR_TITLE} from '@shared/lib/errorUtils.shared';
 
@@ -25,34 +20,8 @@
 import {ErrorArea} from '@src/components/errors/ErrorArea';
 import {ConductorLogo} from '@src/components/logos/ConductorLogo';
 
-<<<<<<< HEAD
-import type {ErrorNavigationState} from '@src/lib/error.pwa';
+import {ErrorNavigationState} from '@src/lib/error.pwa';
 
-interface ErrorScreenProps {
-  readonly error?: Error;
-}
-
-export const ErrorScreen: React.FC<ErrorScreenProps> = ({error: propError}) => {
-  const location = useLocation();
-  const navigationState = location.state as ErrorNavigationState | undefined;
-  const error = propError ?? navigationState?.error ?? new Error('Unknown error');
-
-  console.log('ErrorScreen render:', {
-    propError,
-    navigationState,
-    locationState: location.state,
-    error,
-  });
-
-  const navItem = Urls.getNavItem(ViewType.Untriaged);
-  return (
-    <FlexColumn align="center" justify="center" style={{height: '100%', width: '100%'}} gap={8}>
-      <Text as="h1">Oops... something went wrong</Text>
-      <Text as="p">{error.message}</Text>
-      <Link to="/">
-        <Text as="p" underline="always">
-          Go to {navItem.title}
-=======
 import {signOutRoute} from '@src/routes';
 import {Screen} from '@src/screens/Screen';
 
@@ -70,7 +39,6 @@
       <FlexRow align="center" gap={3}>
         <Text as="h5" light>
           Logged in as <b>{loggedInAccount.email}</b>
->>>>>>> 931bd51b
         </Text>
         <Divider y={24} x={1} />
         <Link to={signOutRoute.fullPath} replace>
@@ -101,7 +69,18 @@
   readonly title: string | React.ReactElement;
   readonly subtitle: string | React.ReactElement;
   readonly actions: readonly HeroAction[];
-}> = ({error, title, subtitle, actions}) => {
+}> = ({error: propError, title, subtitle, actions}) => {
+  const location = useLocation();
+  const navigationState = location.state as ErrorNavigationState | undefined;
+  const error = propError ?? navigationState?.error ?? new Error('Unknown error');
+
+  console.log('ErrorScreen render:', {
+    propError,
+    navigationState,
+    locationState: location.state,
+    error,
+  });
+
   return (
     <Screen>
       <div className="relative">
