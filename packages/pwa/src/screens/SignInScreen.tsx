import {Navigate} from '@tanstack/react-router';
import type {ActionCodeSettings} from 'firebase/auth';
import {useCallback, useState} from 'react';

import {isValidEmail} from '@shared/lib/emails.shared';

import {parseEmailAddress} from '@shared/parsers/emails.parser';

import type {Consumer} from '@shared/types/utils.types';

import {useAuthStore} from '@sharedClient/stores/AuthStore';

import {authService} from '@sharedClient/services/auth.client';

import {useMaybeLoggedInAccount} from '@sharedClient/hooks/auth.hooks';

import {Button} from '@src/components/atoms/Button';
import {Input} from '@src/components/atoms/Input';
import {Spacer} from '@src/components/atoms/Spacer';
import {Text} from '@src/components/atoms/Text';

import {IS_DEVELOPMENT} from '@src/lib/environment.pwa';

import type {OnClick} from '@src/types/utils.pwa.types';

import {rootRoute} from '@src/routes/__root';
import {Screen} from '@src/screens/Screen';

const PASSWORDLESS_AUTH_ACTION_CODE_SETTINGS: ActionCodeSettings = {
  url: import.meta.env.VITE_CONDUCTOR_URL, // URL to redirect back to.
  handleCodeInApp: true, // Must be true for this flow.
};

const PasswordlessAuthButton: React.FC<{
  readonly children: React.ReactNode;
  readonly maybeEmail: string;
  readonly onClick: OnClick<HTMLButtonElement>;
  readonly onSuccess: Consumer<string>;
  readonly onError: Consumer<Error>;
}> = ({children, maybeEmail, onClick, onSuccess, onError}) => {
  const handleSignInButtonClick: OnClick<HTMLButtonElement> = async (event) => {
    onClick(event);

    const emailResult = parseEmailAddress(maybeEmail);
    if (!emailResult.success) {
      onError(emailResult.error);
      return;
    }
    const email = emailResult.value;

    const sendSignInLinkResult = await authService.sendSignInLinkToEmail(
      email,
      PASSWORDLESS_AUTH_ACTION_CODE_SETTINGS
    );
    if (!sendSignInLinkResult.success) {
      onError(sendSignInLinkResult.error);
      return;
    }

    // Save email locally to avoid reprompting for it again if opened on the same device.
    window.localStorage.setItem('emailForSignIn', email);

    onSuccess(email);
  };

  return (
    <Button onClick={handleSignInButtonClick} disabled={!isValidEmail(maybeEmail)}>
      {children}
    </Button>
  );
};

interface SignInScreenState {
  readonly emailInputVal: string;
  readonly successfulSignInLinkSentTo: string | null;
  readonly signInLinkError: Error | null;
}

const INITIAL_SIGN_IN_SCREEN_STATE: SignInScreenState = {
  emailInputVal: '',
  successfulSignInLinkSentTo: null,
  signInLinkError: null,
};

export const SignInScreen: React.FC = () => {
<<<<<<< HEAD
  const {loggedInUser} = useMaybeLoggedInUser();
  const {error: authError} = useAuthStore();

  const [emailInputVal, setEmailInputVal] = useState('');
  const [successfulSignInLinkSentTo, setSuccessfulSignInLinkSentTo] = useState<string | null>(null);
  const [signInLinkError, setSignInLinkError] = useState<Error | null>(null);
  let loggedInUserContent: React.ReactNode = null;
  if (loggedInUser) {
    loggedInUserContent = <Text>Already signed in as {loggedInUser.email}</Text>;
  }

  const actualError = authError ?? signInLinkError;

  return (
    <FlexColumn gap={12} align="flex-start">
      <Text as="h3" bold>
        Enter email for passwordless sign in
      </Text>
      <Input
        type="email"
        value={emailInputVal}
        placeholder="Enter email"
        onChange={(event) => setEmailInputVal(event.target.value)}
      />
=======
  const {loggedInAccount} = useMaybeLoggedInAccount();

  const [state, setState] = useState<SignInScreenState>(INITIAL_SIGN_IN_SCREEN_STATE);

  const renderPasswordlessAuthButton = useCallback(
    ({maybeEmail, text}: {readonly maybeEmail: string; readonly text: string}): React.ReactNode => (
>>>>>>> 931bd51b
      <PasswordlessAuthButton
        maybeEmail={maybeEmail}
        onClick={() => {
          setState((current) => ({
            ...current,
            signInLinkError: null,
            successfulSignInLinkSentTo: null,
          }));
        }}
        onSuccess={(email) => {
          setState((current) => ({
            ...current,
            successfulSignInLinkSentTo: email,
            signInLinkError: null,
          }));
        }}
        onError={(error) => {
          setState((current) => ({
            ...current,
            signInLinkError: error,
            successfulSignInLinkSentTo: null,
          }));
        }}
      >
        {text}
      </PasswordlessAuthButton>
    ),
    []
  );

  // Redirect to root if already logged in.
  if (loggedInAccount) {
    return <Navigate to={rootRoute.fullPath} replace />;
  }

  return (
    <Screen align="center" justify="center" gap={4} maxWidth={480}>
      <Text as="h1" bold align="center">
        Conductor
      </Text>
      <Spacer y={8} />
      <Text as="h3" bold align="center">
        Enter email for a passwordless sign in link
      </Text>
      <Input
        type="email"
        value={state.emailInputVal}
        placeholder="Enter email"
        onChange={(event) =>
          setState((current) => ({...current, emailInputVal: event.target.value}))
        }
      />
      {renderPasswordlessAuthButton({
        maybeEmail: state.emailInputVal,
        text: 'Send link',
      })}

      {IS_DEVELOPMENT
        ? renderPasswordlessAuthButton({
            maybeEmail: 'wenger.jacob@gmail.com',
            text: 'Send link to myself',
          })
        : null}

      {state.successfulSignInLinkSentTo ? (
        <Text align="center">
          Check <b>{state.successfulSignInLinkSentTo}</b> for the sign in link.
        </Text>
      ) : null}
      {state.signInLinkError ? (
        <Text className="text-error" align="center">
          <Text bold>Error signing in:</Text> {state.signInLinkError.message}
        </Text>
      ) : null}
<<<<<<< HEAD
      {actualError ? (
        <Text color={ThemeColor.Red600}>Error signing in: {actualError.message}</Text>
      ) : null}
      {loggedInUserContent}
    </FlexColumn>
=======
    </Screen>
>>>>>>> 931bd51b
  );
};<|MERGE_RESOLUTION|>--- conflicted
+++ resolved
@@ -83,39 +83,13 @@
 };
 
 export const SignInScreen: React.FC = () => {
-<<<<<<< HEAD
-  const {loggedInUser} = useMaybeLoggedInUser();
   const {error: authError} = useAuthStore();
-
-  const [emailInputVal, setEmailInputVal] = useState('');
-  const [successfulSignInLinkSentTo, setSuccessfulSignInLinkSentTo] = useState<string | null>(null);
-  const [signInLinkError, setSignInLinkError] = useState<Error | null>(null);
-  let loggedInUserContent: React.ReactNode = null;
-  if (loggedInUser) {
-    loggedInUserContent = <Text>Already signed in as {loggedInUser.email}</Text>;
-  }
-
-  const actualError = authError ?? signInLinkError;
-
-  return (
-    <FlexColumn gap={12} align="flex-start">
-      <Text as="h3" bold>
-        Enter email for passwordless sign in
-      </Text>
-      <Input
-        type="email"
-        value={emailInputVal}
-        placeholder="Enter email"
-        onChange={(event) => setEmailInputVal(event.target.value)}
-      />
-=======
   const {loggedInAccount} = useMaybeLoggedInAccount();
 
   const [state, setState] = useState<SignInScreenState>(INITIAL_SIGN_IN_SCREEN_STATE);
 
   const renderPasswordlessAuthButton = useCallback(
     ({maybeEmail, text}: {readonly maybeEmail: string; readonly text: string}): React.ReactNode => (
->>>>>>> 931bd51b
       <PasswordlessAuthButton
         maybeEmail={maybeEmail}
         onClick={() => {
@@ -151,6 +125,8 @@
     return <Navigate to={rootRoute.fullPath} replace />;
   }
 
+  const actualError = authError ?? state.signInLinkError;
+
   return (
     <Screen align="center" justify="center" gap={4} maxWidth={480}>
       <Text as="h1" bold align="center">
@@ -185,19 +161,11 @@
           Check <b>{state.successfulSignInLinkSentTo}</b> for the sign in link.
         </Text>
       ) : null}
-      {state.signInLinkError ? (
+      {actualError ? (
         <Text className="text-error" align="center">
-          <Text bold>Error signing in:</Text> {state.signInLinkError.message}
+          <Text bold>Error signing in:</Text> {actualError.message}
         </Text>
       ) : null}
-<<<<<<< HEAD
-      {actualError ? (
-        <Text color={ThemeColor.Red600}>Error signing in: {actualError.message}</Text>
-      ) : null}
-      {loggedInUserContent}
-    </FlexColumn>
-=======
     </Screen>
->>>>>>> 931bd51b
   );
 };