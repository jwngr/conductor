import {useCallback, useEffect, useState} from 'react';

import {PWA_FEED_SOURCE} from '@shared/lib/feedSources.shared';
import {isValidUrl} from '@shared/lib/urls.shared';
import {assertNever} from '@shared/lib/utils.shared';

import {AsyncStatus} from '@shared/types/asyncState.types';
import {DevToolbarSectionType} from '@shared/types/devToolbar.types';

import {useDevToolbarStore} from '@sharedClient/stores/DevToolbarStore';

import {useAsyncState} from '@sharedClient/hooks/asyncState.hooks';
import {useFeedItemsService} from '@sharedClient/hooks/feedItems.hooks';

import {Button} from '@src/components/atoms/Button';
import {Input} from '@src/components/atoms/Input';
import {Text} from '@src/components/atoms/Text';

const StatusText: React.FC<{
  readonly isError?: boolean;
  readonly children: React.ReactNode;
}> = ({isError, children}) => {
  return (
    <Text as="p" className={`text-xs ${isError ? 'text-error' : 'text-success'}`}>
      {children}
    </Text>
  );
};

const FeedItemImporter: React.FC = () => {
  const feedItemsService = useFeedItemsService();

  const [urlInputValue, setUrlInputValue] = useState('');
  const {asyncState, setPending, setError, setSuccess} = useAsyncState<undefined>();

  const handleAddItemToQueue = useCallback(
    async (maybeUrl: string) => {
      const trimmedUrl = maybeUrl.trim();
      if (!isValidUrl(trimmedUrl)) {
        setError(new Error('URL is not valid'));
        return;
      }

      setPending();

      const addFeedItemResult = await feedItemsService.createFeedItemFromUrl({
        feedSource: PWA_FEED_SOURCE,
        url: trimmedUrl,
<<<<<<< HEAD
        feedItemSource: FEED_ITEM_APP_SOURCE,
      });

      if (addFeedItemResult.success) {
        setStatus('URL saved successfully');
        setUrl('');
      } else {
        setStatus(`Error adding item to import queue: ${addFeedItemResult.error.message}`);
=======
        title: trimmedUrl,
      });

      if (!addFeedItemResult.success) {
        setError(addFeedItemResult.error);
        return;
>>>>>>> 8df8156a
      }

      setUrlInputValue('');
      setSuccess(undefined);
    },
    [feedItemsService, setError, setPending, setSuccess]
  );

  const renderImportFeedItemButton = useCallback(
    ({url, title}: {readonly url: string; readonly title: string}) => (
      <Button key={url} variant="outline" onClick={async () => void handleAddItemToQueue(url)}>
        {title}
      </Button>
    ),
    [handleAddItemToQueue]
  );

  let statusText: React.ReactNode | null;
  switch (asyncState.status) {
    case AsyncStatus.Idle:
      statusText = null;
      break;
    case AsyncStatus.Pending:
      statusText = <StatusText>Importing...</StatusText>;
      break;
    case AsyncStatus.Error:
      statusText = <StatusText isError>{asyncState.error.message}</StatusText>;
      break;
    case AsyncStatus.Success:
      statusText = <StatusText>Success</StatusText>;
      break;
    default:
      assertNever(asyncState);
  }

  return (
    <>
      {renderImportFeedItemButton({
        url: 'https://dev.to/jsmanifest/14-beneficial-tips-to-write-cleaner-code-in-react-apps-1gcf',
        title: 'React article',
      })}
      {renderImportFeedItemButton({
        url: 'https://jwn.gr/posts/migrating-from-gatsby-to-astro/',
        title: 'Personal blog post',
      })}
      {renderImportFeedItemButton({
        url: 'https://wattenberger.com/thoughts/the-internet-for-the-mind',
        title: 'Complex blog post',
      })}
      {renderImportFeedItemButton({
        url: 'https://www.youtube.com/watch?v=p_di4Zn4wz4',
        title: 'YouTube video',
      })}
      {renderImportFeedItemButton({
        url: 'https://xkcd.com/927/',
        title: 'XKCD comic',
      })}
      {renderImportFeedItemButton({
        url: 'https://publicdomainreview.org/collection/chinese-fishes/',
        title: 'Fish images',
      })}

      <Input
        type="text"
        value={urlInputValue}
        placeholder="Enter URL to test"
        onChange={(e) => setUrlInputValue(e.target.value)}
      />
      <Button variant="outline" onClick={async () => void handleAddItemToQueue(urlInputValue)}>
        Test URL import
      </Button>

      {statusText}
    </>
  );
};

export const RegisterFeedItemImporterDevToolbarSection: React.FC = () => {
  const registerSection = useDevToolbarStore((state) => state.registerSection);

  useEffect(() => {
    return registerSection({
      sectionType: DevToolbarSectionType.FeedItemImporter,
      title: 'Feed item importer',
      renderSection: () => <FeedItemImporter />,
      requiresAuth: true,
    });
  }, [registerSection]);

  return null;
};<|MERGE_RESOLUTION|>--- conflicted
+++ resolved
@@ -46,23 +46,12 @@
       const addFeedItemResult = await feedItemsService.createFeedItemFromUrl({
         feedSource: PWA_FEED_SOURCE,
         url: trimmedUrl,
-<<<<<<< HEAD
-        feedItemSource: FEED_ITEM_APP_SOURCE,
-      });
-
-      if (addFeedItemResult.success) {
-        setStatus('URL saved successfully');
-        setUrl('');
-      } else {
-        setStatus(`Error adding item to import queue: ${addFeedItemResult.error.message}`);
-=======
         title: trimmedUrl,
       });
 
       if (!addFeedItemResult.success) {
         setError(addFeedItemResult.error);
         return;
->>>>>>> 8df8156a
       }
 
       setUrlInputValue('');
