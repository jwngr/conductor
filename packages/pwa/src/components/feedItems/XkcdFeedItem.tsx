--- conflicted
+++ resolved
@@ -5,16 +5,12 @@
 import {getXkcdFeedItemImageUrl} from '@sharedClient/services/feedItems.client';
 
 import {FeedItemHeader, FeedItemWrapper} from '@src/components/feedItems/FeedItem';
-<<<<<<< HEAD
+import {ImportingFeedItem} from '@src/components/feedItems/ImportingFeedItem';
 
 const XkcdImage: React.FC<{readonly feedItem: XkcdFeedItem}> = ({feedItem}) => {
   // TODO: Add alt text.
   return <img src={getXkcdFeedItemImageUrl(feedItem)} />;
 };
-=======
-import {FeedItemMarkdown} from '@src/components/feedItems/FeedItemMarkdown';
-import {ImportingFeedItem} from '@src/components/feedItems/ImportingFeedItem';
->>>>>>> c540e05c
 
 export const XkcdFeedItemComponent: React.FC<{readonly feedItem: XkcdFeedItem}> = ({feedItem}) => {
   const hasFeedItemEverBeenImported = feedItem.importState.lastSuccessfulImportTime !== null;
@@ -23,17 +19,13 @@
   if (!hasFeedItemEverBeenImported) {
     mainContent = <ImportingFeedItem feedItem={feedItem} />;
   } else {
-    mainContent = <FeedItemMarkdown feedItem={feedItem} />;
+    mainContent = <XkcdImage feedItem={feedItem} />;
   }
 
   return (
     <FeedItemWrapper>
       <FeedItemHeader feedItem={feedItem} />
-<<<<<<< HEAD
-      <XkcdImage feedItem={feedItem} />
-=======
       {mainContent}
->>>>>>> c540e05c
     </FeedItemWrapper>
   );
 };