import {isSignInWithEmailLink} from 'firebase/auth';
import {useEffect} from 'react';
import {useNavigate} from 'react-router-dom';

import {logger} from '@shared/services/logger.shared';

import {Urls} from '@shared/lib/urls.shared';

import {isValidEmail} from '@shared/types/user.types';

import {useAuthStore} from '@sharedClient/stores/AuthStore';

import {authService} from '@sharedClient/services/auth.client';
import {firebaseService} from '@sharedClient/services/firebase.client';

const AuthServiceSubscription: React.FC = () => {
  const {setLoggedInUser} = useAuthStore();
  useEffect(() => {
    const unsubscribe = authService.onAuthStateChanged({
      successCallback: (loggedInUser) => {
        logger.log('User service auth state changed', {loggedInUser});
        setLoggedInUser(loggedInUser);
      },
      errorCallback: (error) => {
        logger.error('User service `onAuthStateChanged` listener errored', {error});
      },
    });
    return () => unsubscribe();
  }, [setLoggedInUser]);
  return null;
};

const PasswordlessAuthSubscription: React.FC = () => {
  const navigate = useNavigate();
  const {setError} = useAuthStore();
  useEffect(() => {
    const go = async () => {
      // Only do something if the current URL is a "sign-in with email" link.
      if (!isSignInWithEmailLink(firebaseService.auth, window.location.href)) return;

      // The sign in screen persisted the email to login in local storage. If the user opened the
      // link on the same browser as the one used to sign in, this value will be present.
      let email = window.localStorage.getItem('emailForSignIn');

      if (!email) {
        // If the user opened the link on a different device, ask them for the email again.
        // TODO: Replace this prompt with something nicer.
        email = window.prompt('Please provide your email for confirmation');
      }

      // Do nothing if the user didn't provide a valid email.
      if (!isValidEmail(email)) return;

      const authCredentialResult = await authService.signInWithEmailLink(
        email,
        window.location.href
      );

      if (!authCredentialResult.success) {
        // TODO: More gracefully handle common Firebase auth errors.
        // See https://firebase.google.com/docs/reference/js/auth#autherrorcodes.
<<<<<<< HEAD
        setError(
          new Error(`Error signing in with email link: ${authCredentialResult.error.message}`, {
            cause: authCredentialResult.error,
          })
        );
=======
        // eslint-disable-next-line no-restricted-syntax
        throw new Error(`Error signing in with email link: ${authCredentialResult.error.message}`, {
          cause: authCredentialResult.error,
        });
>>>>>>> 7049ec14
      }

      // Clear the email from local storage since we no longer need it.
      window.localStorage.removeItem('emailForSignIn');

      // Redirect to the root path.
      navigate(Urls.forRoot());
    };
<<<<<<< HEAD
    go();
  }, [navigate, setError]);
=======

    void go();
  }, [navigate, setLoggedInUser]);
>>>>>>> 7049ec14
  return null;
};

export const AuthSubscriptions: React.FC = () => {
  return (
    <>
      <AuthServiceSubscription />
      <PasswordlessAuthSubscription />
    </>
  );
};<|MERGE_RESOLUTION|>--- conflicted
+++ resolved
@@ -59,18 +59,11 @@
       if (!authCredentialResult.success) {
         // TODO: More gracefully handle common Firebase auth errors.
         // See https://firebase.google.com/docs/reference/js/auth#autherrorcodes.
-<<<<<<< HEAD
         setError(
           new Error(`Error signing in with email link: ${authCredentialResult.error.message}`, {
             cause: authCredentialResult.error,
           })
         );
-=======
-        // eslint-disable-next-line no-restricted-syntax
-        throw new Error(`Error signing in with email link: ${authCredentialResult.error.message}`, {
-          cause: authCredentialResult.error,
-        });
->>>>>>> 7049ec14
       }
 
       // Clear the email from local storage since we no longer need it.
@@ -79,14 +72,9 @@
       // Redirect to the root path.
       navigate(Urls.forRoot());
     };
-<<<<<<< HEAD
-    go();
-  }, [navigate, setError]);
-=======
 
     void go();
-  }, [navigate, setLoggedInUser]);
->>>>>>> 7049ec14
+  }, [navigate, setError]);
   return null;
 };
 
