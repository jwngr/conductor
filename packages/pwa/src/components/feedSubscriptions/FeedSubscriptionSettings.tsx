import {useCallback} from 'react';

import {
  IMMEDIATE_DELIVERY_SCHEDULE,
  makeDaysAndTimesOfWeekDeliverySchedule,
  makeEveryNHoursDeliverySchedule,
  NEVER_DELIVERY_SCHEDULE,
} from '@shared/lib/deliverySchedules.shared';
import {makeSuccessResult} from '@shared/lib/results.shared';
import {assertNever, noop} from '@shared/lib/utils.shared';

import {parseDeliveryScheduleType} from '@shared/parsers/deliverySchedules.parser';

import {AsyncStatus} from '@shared/types/asyncState.types';
import {DayOfWeek} from '@shared/types/datetime.types';
import {DeliveryScheduleType} from '@shared/types/deliverySchedules.types';
import type {DeliverySchedule} from '@shared/types/deliverySchedules.types';
import {IconName} from '@shared/types/icons.types';
import type {Result} from '@shared/types/results.types';
import type {UserFeedSubscription} from '@shared/types/userFeedSubscriptions.types';

import {useUserFeedSubscriptionsService} from '@sharedClient/services/userFeedSubscriptions.client';

import {useAsyncState} from '@sharedClient/hooks/asyncState.hooks';

import {Button} from '@src/components/atoms/Button';
import {ButtonIcon} from '@src/components/atoms/ButtonIcon';
import {FlexColumn, FlexRow} from '@src/components/atoms/Flex';
import {Label} from '@src/components/atoms/Label';
import {Popover, PopoverContent, PopoverTrigger} from '@src/components/atoms/Popover';
import {Text} from '@src/components/atoms/Text';

const FeedSubscriptionDeliveryScheduleSetting: React.FC<{
  readonly userFeedSubscription: UserFeedSubscription;
}> = ({userFeedSubscription}) => {
  const feedSubscriptionsService = useUserFeedSubscriptionsService();
  const {asyncState, setPending, setError, setSuccess} = useAsyncState<undefined>();

  const handleDeliveryScheduleChange = async (
    event: React.ChangeEvent<HTMLSelectElement>
  ): Promise<void> => {
    setPending();

    const deliveryScheduleTypeResult = parseDeliveryScheduleType(event.target.value);
    if (!deliveryScheduleTypeResult.success) {
      setError(deliveryScheduleTypeResult.error);
      return;
    }

    let makeDeliveryScheduleResult: Result<DeliverySchedule>;
    switch (deliveryScheduleTypeResult.value) {
      case DeliveryScheduleType.Immediate:
        makeDeliveryScheduleResult = makeSuccessResult(IMMEDIATE_DELIVERY_SCHEDULE);
        break;
      case DeliveryScheduleType.Never:
        makeDeliveryScheduleResult = makeSuccessResult(NEVER_DELIVERY_SCHEDULE);
        break;
      case DeliveryScheduleType.DaysAndTimesOfWeek:
        // TODO: Allow user to specify days and times.
        makeDeliveryScheduleResult = makeDaysAndTimesOfWeekDeliverySchedule({
          days: [DayOfWeek.Monday, DayOfWeek.Tuesday],
          times: [
            {hour: 8, minute: 0},
            {hour: 12, minute: 0},
            {hour: 16, minute: 0},
          ],
        });
        break;
      case DeliveryScheduleType.EveryNHours:
        // TODO: Allow user to specify hours.
        makeDeliveryScheduleResult = makeEveryNHoursDeliverySchedule({
          hours: 12,
        });
        break;
      default:
        assertNever(deliveryScheduleTypeResult.value);
    }

    if (!makeDeliveryScheduleResult.success) {
      setError(makeDeliveryScheduleResult.error);
      return;
    }

    const updateDeliveryScheduleResult = await feedSubscriptionsService.updateSubscription(
      userFeedSubscription.userFeedSubscriptionId,
      {deliverySchedule: makeDeliveryScheduleResult.value}
    );

    if (!updateDeliveryScheduleResult.success) {
      setError(updateDeliveryScheduleResult.error);
      return;
    }

    setSuccess(undefined);
  };

  let footer: React.ReactNode | null;
  switch (asyncState.status) {
    case AsyncStatus.Idle:
    case AsyncStatus.Pending:
    case AsyncStatus.Success:
      footer = null;
      break;
    case AsyncStatus.Error:
      footer = (
        <Text as="p" className="text-error">
          {asyncState.error.message}
        </Text>
      );
      break;
    default:
      assertNever(asyncState);
  }

  return (
    <FlexRow gap={2} justify="between">
      <Label htmlFor="deliverySchedule">Delivery schedule</Label>
      <select
        id="deliverySchedule"
        value={userFeedSubscription.deliverySchedule.type}
        onChange={handleDeliveryScheduleChange}
        className="border-neutral-3 rounded border p-1 text-sm"
      >
        <option value={DeliveryScheduleType.Immediate}>Immediately</option>
        <option value={DeliveryScheduleType.Never}>Never</option>
        <option value={DeliveryScheduleType.DaysAndTimesOfWeek}>Days and times of week</option>
        <option value={DeliveryScheduleType.EveryNHours}>Every N Hours</option>
      </select>
      {footer}
    </FlexRow>
  );
};

const FeedSubscriptionUnsubscribeButton: React.FC<{
  readonly userFeedSubscription: UserFeedSubscription;
}> = ({userFeedSubscription}) => {
  const userFeedSubscriptionsService = useUserFeedSubscriptionsService();

  const {asyncState, setPending, setError, setSuccess} = useAsyncState<undefined>();

  const handleToggleSubscription = useCallback(async (): Promise<void> => {
    setPending();

    let result: Result<void, Error>;
    if (userFeedSubscription.isActive) {
      result = await userFeedSubscriptionsService.updateSubscription(
        userFeedSubscription.userFeedSubscriptionId,
        {isActive: false, unsubscribedTime: new Date()}
      );
    } else {
      result = await userFeedSubscriptionsService.updateSubscription(
        userFeedSubscription.userFeedSubscriptionId,
        {isActive: true}
      );
    }

    if (!result.success) {
      setError(result.error);
      return;
    }

    setSuccess(undefined);
  }, [
    userFeedSubscription.isActive,
    userFeedSubscription.userFeedSubscriptionId,
    userFeedSubscriptionsService,
    setError,
    setPending,
    setSuccess,
  ]);

  let footer: React.ReactNode | null;
  switch (asyncState.status) {
    case AsyncStatus.Idle:
    case AsyncStatus.Pending:
    case AsyncStatus.Success:
      footer = null;
      break;
    case AsyncStatus.Error:
      footer = (
        <Text as="p" className="text-error">
          {asyncState.error.message}
        </Text>
      );
      break;
    default:
      assertNever(asyncState);
  }

  return (
    <FlexRow gap={2} justify="between">
      <Label htmlFor="deliverySchedule">
        Subscription {userFeedSubscription.isActive ? 'active' : 'inactive'}
      </Label>

      <Button variant="outline" onClick={handleToggleSubscription}>
        {userFeedSubscription.isActive ? 'Unsubscribe' : 'Subscribe'}
      </Button>

      {footer}
    </FlexRow>
  );
};

const FeedSubscriptionSettingsPopoverContent: React.FC<{
  readonly userFeedSubscription: UserFeedSubscription;
}> = ({userFeedSubscription}) => {
  return (
    <PopoverContent className="w-auto" align="end" side="bottom">
      <FlexColumn gap={4} padding={4}>
        <FeedSubscriptionDeliveryScheduleSetting userFeedSubscription={userFeedSubscription} />
        <FeedSubscriptionUnsubscribeButton userFeedSubscription={userFeedSubscription} />
<<<<<<< HEAD
        {userFeedSubscription.feedSource.type === FeedSourceType.Interval ? (
          <FeedSubscriptionIntervalSetting userFeedSubscription={userFeedSubscription} />
        ) : null}
=======
>>>>>>> e1ebb343
      </FlexColumn>
    </PopoverContent>
  );
};

export const FeedSubscriptionSettingsButton: React.FC<{
  readonly userFeedSubscription: UserFeedSubscription;
}> = ({userFeedSubscription}) => {
  return (
    <Popover modal>
      <PopoverTrigger asChild>
        <ButtonIcon
          name={IconName.SlidersHorizontal}
          size={32}
          tooltip="Customize subscription"
          onClick={noop}
        />
      </PopoverTrigger>

      <FeedSubscriptionSettingsPopoverContent userFeedSubscription={userFeedSubscription} />
    </Popover>
  );
};<|MERGE_RESOLUTION|>--- conflicted
+++ resolved
@@ -202,6 +202,12 @@
   );
 };
 
+const FeedSubscriptionIntervalSetting: React.FC<{
+  readonly userFeedSubscription: UserFeedSubscription;
+}> = ({userFeedSubscription}) => {
+  return <div>Interval setting</div>;
+};
+
 const FeedSubscriptionSettingsPopoverContent: React.FC<{
   readonly userFeedSubscription: UserFeedSubscription;
 }> = ({userFeedSubscription}) => {
@@ -210,12 +216,9 @@
       <FlexColumn gap={4} padding={4}>
         <FeedSubscriptionDeliveryScheduleSetting userFeedSubscription={userFeedSubscription} />
         <FeedSubscriptionUnsubscribeButton userFeedSubscription={userFeedSubscription} />
-<<<<<<< HEAD
         {userFeedSubscription.feedSource.type === FeedSourceType.Interval ? (
           <FeedSubscriptionIntervalSetting userFeedSubscription={userFeedSubscription} />
         ) : null}
-=======
->>>>>>> e1ebb343
       </FlexColumn>
     </PopoverContent>
   );
