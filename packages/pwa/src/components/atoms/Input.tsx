<<<<<<< HEAD
import * as React from 'react';
import styled from 'styled-components';

import {ThemeColor} from '@shared/types/theme.types';

export interface InputProps extends React.InputHTMLAttributes<HTMLInputElement> {}

const InputWrapper = styled.input`
  flex: 1;
  height: 40px;
  border-radius: 4px;

  border: 1px solid ${({theme}) => theme.colors[ThemeColor.Neutral500]};
  background-color: transparent;
  padding: 8px 12px;
  font-size: 14px;
  color: ${({theme}) => theme.colors[ThemeColor.Neutral900]};
  transition: color 0.2s ease-in-out;

  &::placeholder {
    color: ${({theme}) => theme.colors[ThemeColor.Neutral500]};
  }

  &:disabled {
    cursor: not-allowed;
    opacity: 0.5;
  }
`;

const Input = React.forwardRef<HTMLInputElement, InputProps>((props, ref) => {
  return <InputWrapper ref={ref} {...props} />;
});
Input.displayName = 'Input';

export {Input};
=======
import type React from 'react';

import {cn} from '@src/lib/utils.pwa';

export const Input: React.FC<React.ComponentProps<'input'>> = ({className, type, ...props}) => {
  return (
    <input
      type={type}
      data-slot="input"
      className={cn(
        'border-input file:text-foreground placeholder:text-text-light selection:bg-primary selection:text-primary-foreground flex h-9 w-full min-w-0 rounded-md border bg-transparent px-3 py-1 text-base shadow-xs transition-[color,box-shadow] outline-none file:inline-flex file:h-7 file:border-0 file:bg-transparent file:text-sm file:font-medium disabled:pointer-events-none disabled:cursor-not-allowed disabled:opacity-50',
        'focus-visible:border-ring focus-visible:ring-ring/50 focus-visible:ring-[3px]',
        'aria-invalid:ring-error/20 dark:aria-invalid:ring-error/40 aria-invalid:border-error',
        className
      )}
      {...props}
    />
  );
};
>>>>>>> 7e27fd13
<|MERGE_RESOLUTION|>--- conflicted
+++ resolved
@@ -1,40 +1,3 @@
-<<<<<<< HEAD
-import * as React from 'react';
-import styled from 'styled-components';
-
-import {ThemeColor} from '@shared/types/theme.types';
-
-export interface InputProps extends React.InputHTMLAttributes<HTMLInputElement> {}
-
-const InputWrapper = styled.input`
-  flex: 1;
-  height: 40px;
-  border-radius: 4px;
-
-  border: 1px solid ${({theme}) => theme.colors[ThemeColor.Neutral500]};
-  background-color: transparent;
-  padding: 8px 12px;
-  font-size: 14px;
-  color: ${({theme}) => theme.colors[ThemeColor.Neutral900]};
-  transition: color 0.2s ease-in-out;
-
-  &::placeholder {
-    color: ${({theme}) => theme.colors[ThemeColor.Neutral500]};
-  }
-
-  &:disabled {
-    cursor: not-allowed;
-    opacity: 0.5;
-  }
-`;
-
-const Input = React.forwardRef<HTMLInputElement, InputProps>((props, ref) => {
-  return <InputWrapper ref={ref} {...props} />;
-});
-Input.displayName = 'Input';
-
-export {Input};
-=======
 import type React from 'react';
 
 import {cn} from '@src/lib/utils.pwa';
@@ -53,5 +16,4 @@
       {...props}
     />
   );
-};
->>>>>>> 7e27fd13
+};