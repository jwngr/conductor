<<<<<<< HEAD
import React, {StrictMode} from 'react';
import {BrowserRouter, Route, Routes} from 'react-router-dom';
import {ThemeProvider} from 'styled-components';

import {theme} from '@shared/lib/theme.shared';
import {Urls} from '@shared/lib/urls.shared';

import {useMaybeLoggedInUser} from '@sharedClient/hooks/auth.hooks';

import {ErrorBoundary} from '@src/components/atoms/ErrorBoundary';
import {Toaster} from '@src/components/atoms/Toaster';
import {TooltipProvider} from '@src/components/atoms/Tooltip';
import {AuthSubscriptions} from '@src/components/auth/AuthSubscriptions';
import {RequireLoggedInUser} from '@src/components/auth/RequireLoggedInUser';
import {SignOutRedirect} from '@src/components/auth/SignOutRedirect';
import {DevToolbar} from '@src/components/devToolbar/DevToolbar';
import {RegisterFeedItemImporterDevToolbarSection} from '@src/components/devToolbar/RegisterFeedItemImporterDevTool';
import {RegisterUserFeedSubscriberDevToolbarSection} from '@src/components/devToolbar/RegisterUserFeedSubscriberDevToolbarActions';

import {NotFoundScreen} from '@src/screens/404';
import {ErrorScreen} from '@src/screens/ErrorScreen';
import {FeedItemScreen} from '@src/screens/FeedItemScreen';
import {FeedSubscriptionsScreen} from '@src/screens/FeedSubscriptionsScreen';
import {SignInScreen} from '@src/screens/SignInScreen';
import {StyleguideScreen} from '@src/screens/StyleguideScreen';
import {ViewScreen} from '@src/screens/ViewScreen';

export const CatchAllRoute: React.FC = () => {
  // TODO: Prevent ability to use 404s vs logged-out redirects to figure out what routes exist.
  return <NotFoundScreen message="Page not found" />;
};

const AllRoutes: React.FC = () => {
  const orderedNavItems = Urls.getOrderedNavItems();
  return (
    <Routes>
      {/* Publicly visible routes. */}
      <Route path={Urls.forSignIn()} element={<SignInScreen />} />
      <Route path={Urls.forSignOut()} element={<SignOutRedirect />} />
      <Route path={Urls.forStyleguide()} element={<StyleguideScreen />} />

      {/* Authenticated routes. */}
      {orderedNavItems.map((item) => (
        <Route
          key={item.viewType}
          path={Urls.forView(item.viewType)}
          element={
            <RequireLoggedInUser>
              <ViewScreen viewType={item.viewType} />
            </RequireLoggedInUser>
          }
        />
      ))}
      <Route
        path={Urls.forFeedItemUnsafe(':feedItemId')}
        element={
          <RequireLoggedInUser>
            <FeedItemScreen />
          </RequireLoggedInUser>
        }
      />
      <Route
        path={Urls.forFeedSubscriptions()}
        element={
          <RequireLoggedInUser>
            <FeedSubscriptionsScreen />
          </RequireLoggedInUser>
        }
      />

      {/* Generic error page. */}
      <Route path={Urls.forError()} element={<ErrorScreen />} />

      {/* Catch-all route. */}
      <Route path="*" element={<CatchAllRoute />} />
    </Routes>
  );
};

/**
 * Subscriptions that are always active whenever the app is loaded.
 */
const PermanentGlobalSubscriptions: React.FC = () => {
  return (
    <>
      <AuthSubscriptions />
    </>
  );
};

/**
 * Subscriptions that are active whenever there is a logged-in user.
 */
const LoggedInGlobalSubscriptions: React.FC = () => {
  const loggedInUser = useMaybeLoggedInUser();

  if (!loggedInUser) return null;

  return (
    <RequireLoggedInUser>
      <RegisterFeedItemImporterDevToolbarSection />
      <RegisterUserFeedSubscriberDevToolbarSection />
    </RequireLoggedInUser>
  );
};
=======
import {createRouter, RouterProvider} from '@tanstack/react-router';
import type React from 'react';
import {StrictMode} from 'react';

import {rootRoute} from '@src/routes/__root';
import {
  allViewRoute,
  catchAllRoute,
  doneViewRoute,
  feedItemRoute,
  feedSubscriptionsRoute,
  importRoute,
  savedViewRoute,
  signInRoute,
  signOutRoute,
  starredViewRoute,
  storiesRedirectRoute,
  storiesRoute,
  todayViewRoute,
  trashedViewRoute,
  unreadViewRoute,
  untriagedViewRoute,
} from '@src/routes/index';

const routeTree = rootRoute.addChildren([
  signInRoute,
  signOutRoute,
  storiesRoute,
  allViewRoute,
  todayViewRoute,
  untriagedViewRoute,
  unreadViewRoute,
  starredViewRoute,
  savedViewRoute,
  doneViewRoute,
  trashedViewRoute,
  feedItemRoute,
  feedSubscriptionsRoute,
  storiesRedirectRoute,
  importRoute,
  catchAllRoute,
]);

const router = createRouter({routeTree});

declare module '@tanstack/react-router' {
  interface Register {
    router: typeof router;
  }
}
>>>>>>> 931bd51b

export const App: React.FC = () => {
  return (
    <StrictMode>
      <RouterProvider router={router} />
    </StrictMode>
  );
};<|MERGE_RESOLUTION|>--- conflicted
+++ resolved
@@ -1,110 +1,3 @@
-<<<<<<< HEAD
-import React, {StrictMode} from 'react';
-import {BrowserRouter, Route, Routes} from 'react-router-dom';
-import {ThemeProvider} from 'styled-components';
-
-import {theme} from '@shared/lib/theme.shared';
-import {Urls} from '@shared/lib/urls.shared';
-
-import {useMaybeLoggedInUser} from '@sharedClient/hooks/auth.hooks';
-
-import {ErrorBoundary} from '@src/components/atoms/ErrorBoundary';
-import {Toaster} from '@src/components/atoms/Toaster';
-import {TooltipProvider} from '@src/components/atoms/Tooltip';
-import {AuthSubscriptions} from '@src/components/auth/AuthSubscriptions';
-import {RequireLoggedInUser} from '@src/components/auth/RequireLoggedInUser';
-import {SignOutRedirect} from '@src/components/auth/SignOutRedirect';
-import {DevToolbar} from '@src/components/devToolbar/DevToolbar';
-import {RegisterFeedItemImporterDevToolbarSection} from '@src/components/devToolbar/RegisterFeedItemImporterDevTool';
-import {RegisterUserFeedSubscriberDevToolbarSection} from '@src/components/devToolbar/RegisterUserFeedSubscriberDevToolbarActions';
-
-import {NotFoundScreen} from '@src/screens/404';
-import {ErrorScreen} from '@src/screens/ErrorScreen';
-import {FeedItemScreen} from '@src/screens/FeedItemScreen';
-import {FeedSubscriptionsScreen} from '@src/screens/FeedSubscriptionsScreen';
-import {SignInScreen} from '@src/screens/SignInScreen';
-import {StyleguideScreen} from '@src/screens/StyleguideScreen';
-import {ViewScreen} from '@src/screens/ViewScreen';
-
-export const CatchAllRoute: React.FC = () => {
-  // TODO: Prevent ability to use 404s vs logged-out redirects to figure out what routes exist.
-  return <NotFoundScreen message="Page not found" />;
-};
-
-const AllRoutes: React.FC = () => {
-  const orderedNavItems = Urls.getOrderedNavItems();
-  return (
-    <Routes>
-      {/* Publicly visible routes. */}
-      <Route path={Urls.forSignIn()} element={<SignInScreen />} />
-      <Route path={Urls.forSignOut()} element={<SignOutRedirect />} />
-      <Route path={Urls.forStyleguide()} element={<StyleguideScreen />} />
-
-      {/* Authenticated routes. */}
-      {orderedNavItems.map((item) => (
-        <Route
-          key={item.viewType}
-          path={Urls.forView(item.viewType)}
-          element={
-            <RequireLoggedInUser>
-              <ViewScreen viewType={item.viewType} />
-            </RequireLoggedInUser>
-          }
-        />
-      ))}
-      <Route
-        path={Urls.forFeedItemUnsafe(':feedItemId')}
-        element={
-          <RequireLoggedInUser>
-            <FeedItemScreen />
-          </RequireLoggedInUser>
-        }
-      />
-      <Route
-        path={Urls.forFeedSubscriptions()}
-        element={
-          <RequireLoggedInUser>
-            <FeedSubscriptionsScreen />
-          </RequireLoggedInUser>
-        }
-      />
-
-      {/* Generic error page. */}
-      <Route path={Urls.forError()} element={<ErrorScreen />} />
-
-      {/* Catch-all route. */}
-      <Route path="*" element={<CatchAllRoute />} />
-    </Routes>
-  );
-};
-
-/**
- * Subscriptions that are always active whenever the app is loaded.
- */
-const PermanentGlobalSubscriptions: React.FC = () => {
-  return (
-    <>
-      <AuthSubscriptions />
-    </>
-  );
-};
-
-/**
- * Subscriptions that are active whenever there is a logged-in user.
- */
-const LoggedInGlobalSubscriptions: React.FC = () => {
-  const loggedInUser = useMaybeLoggedInUser();
-
-  if (!loggedInUser) return null;
-
-  return (
-    <RequireLoggedInUser>
-      <RegisterFeedItemImporterDevToolbarSection />
-      <RegisterUserFeedSubscriberDevToolbarSection />
-    </RequireLoggedInUser>
-  );
-};
-=======
 import {createRouter, RouterProvider} from '@tanstack/react-router';
 import type React from 'react';
 import {StrictMode} from 'react';
@@ -155,7 +48,6 @@
     router: typeof router;
   }
 }
->>>>>>> 931bd51b
 
 export const App: React.FC = () => {
   return (
