{
  "name": "@conductor/shared-server",
  "version": "1.0.0",
  "private": true,
  "type": "module",
  "dependencies": {
    "@conductor/shared": "workspace:*",
<<<<<<< HEAD
    "@genkit-ai/firebase": "^1.0.4",
    "@genkit-ai/googleai": "^1.0.4",
    "@types/jsdom": "^21.1.7",
    "dompurify": "^3.2.4",
    "genkit": "^1.0.4",
    "jsdom": "^26.0.0"
=======
    "@genkit-ai/firebase": "^1.9.0",
    "@genkit-ai/googleai": "^1.9.0",
    "@google-cloud/firestore": "^7.11.1",
    "@rowanmanning/feed-parser": "^2.0.2",
    "cheerio": "^1.0.0",
    "csv-parse": "^5.6.0",
    "firebase-admin": "^13.4.0",
    "genkit": "^1.9.0",
    "jsdom": "^26.1.0",
    "turndown": "^7.2.0",
    "youtube-transcript": "^1.2.1"
  },
  "devDependencies": {
    "@types/jsdom": "^21.1.7",
    "@types/turndown": "^5.0.5"
>>>>>>> 679964dd
  },
  "scripts": {
    "validate": "yarn run validate:lint && yarn run validate:types && yarn run validate:format",
    "validate:lint": "eslint src",
    "validate:lint:fix": "eslint src --fix",
    "validate:types": "tsc --build",
    "validate:format": "prettier --check 'src/**/*.{js,jsx,ts,tsx,json,css,svg}'",
    "format": "prettier --write 'src/**/*.{js,jsx,ts,tsx,json,css,svg}'",
    "clean": "rm -rf dist/ tsconfig.tsbuildinfo",
    "ci": "rm -rf node_modules/ && yarn install",
    "build": "yarn run clean && tsc --build",
    "test": "NODE_OPTIONS=--experimental-vm-modules jest",
    "test:watch": "NODE_OPTIONS=--experimental-vm-modules jest --watch",
    "test:coverage": "NODE_OPTIONS=--experimental-vm-modules jest --coverage",
    "test:coverage:open": "NODE_OPTIONS=--experimental-vm-modules jest --coverage && open coverage/index.html"
  }
}<|MERGE_RESOLUTION|>--- conflicted
+++ resolved
@@ -5,20 +5,13 @@
   "type": "module",
   "dependencies": {
     "@conductor/shared": "workspace:*",
-<<<<<<< HEAD
-    "@genkit-ai/firebase": "^1.0.4",
-    "@genkit-ai/googleai": "^1.0.4",
-    "@types/jsdom": "^21.1.7",
-    "dompurify": "^3.2.4",
-    "genkit": "^1.0.4",
-    "jsdom": "^26.0.0"
-=======
     "@genkit-ai/firebase": "^1.9.0",
     "@genkit-ai/googleai": "^1.9.0",
     "@google-cloud/firestore": "^7.11.1",
     "@rowanmanning/feed-parser": "^2.0.2",
     "cheerio": "^1.0.0",
     "csv-parse": "^5.6.0",
+    "dompurify": "^3.2.4",
     "firebase-admin": "^13.4.0",
     "genkit": "^1.9.0",
     "jsdom": "^26.1.0",
@@ -28,7 +21,6 @@
   "devDependencies": {
     "@types/jsdom": "^21.1.7",
     "@types/turndown": "^5.0.5"
->>>>>>> 679964dd
   },
   "scripts": {
     "validate": "yarn run validate:lint && yarn run validate:types && yarn run validate:format",
