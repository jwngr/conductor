--- conflicted
+++ resolved
@@ -10,31 +10,19 @@
 export class SuperfeedrService implements RssFeedProvider {
   private readonly superfeedrUser: string;
   private readonly superfeedrApiKey: string;
-<<<<<<< HEAD
-  private readonly webhookBaseUrl: string;
+  private readonly callbackUrl: string;
   private readonly webhookSecret: string;
-=======
-  private readonly callbackUrl: string;
->>>>>>> 8df8156a
 
   constructor(args: {
     readonly superfeedrUser: string;
     readonly superfeedrApiKey: string;
-<<<<<<< HEAD
-    readonly webhookBaseUrl: string;
+    readonly callbackUrl: string;
     readonly webhookSecret: string;
   }) {
     this.superfeedrUser = args.superfeedrUser;
     this.superfeedrApiKey = args.superfeedrApiKey;
-    this.webhookBaseUrl = args.webhookBaseUrl;
+    this.callbackUrl = args.callbackUrl;
     this.webhookSecret = args.webhookSecret;
-=======
-    readonly callbackUrl: string;
-  }) {
-    this.superfeedrUser = args.superfeedrUser;
-    this.superfeedrApiKey = args.superfeedrApiKey;
-    this.callbackUrl = args.callbackUrl;
->>>>>>> 8df8156a
   }
 
   private getSuperfeedrAuthHeader(): string {
@@ -43,11 +31,7 @@
 
   private getSuperfeedrWebhookUrl(): string {
     // This path needs to match the Firebase Function name.
-<<<<<<< HEAD
-    return `${this.webhookBaseUrl}/handleSuperfeedrWebhook`;
-=======
     return `${this.callbackUrl}/handleSuperfeedrWebhook`;
->>>>>>> 8df8156a
   }
 
   public async subscribeToUrl(feedUrl: string): AsyncResult<void> {
