--- conflicted
+++ resolved
@@ -37,12 +37,8 @@
 import type {AsyncResult, Result} from '@shared/types/results.types';
 import type {BaseStoreItem, Consumer, Func, Unsubscribe} from '@shared/types/utils.types';
 
-<<<<<<< HEAD
-import {clientTimestampSupplier, firebaseService} from '@sharedClient/services/firebase.client';
-=======
+import type {ClientFirebaseService} from '@sharedClient/services/firebase.client';
 import {clientTimestampSupplier} from '@sharedClient/services/firebase.client';
-import type {ClientFirebaseService} from '@sharedClient/services/firebase.client';
->>>>>>> 573328b9
 
 /**
  * Creates a strongly-typed converter between a Firestore data type and a client data type.
@@ -52,8 +48,7 @@
   ItemDataFromStorage extends DocumentData,
 >(
   toFirestore: Func<ItemData, ItemDataFromStorage>,
-<<<<<<< HEAD
-  fromFirestore: Func<ItemDataFromStorage, Result<ItemData>>
+  fromFirestore: Func<ItemDataFromStorage, Result<ItemData, Error>>
 ): FirestoreDataConverter<ItemData, ItemDataFromStorage> {
   return {
     toFirestore,
@@ -61,13 +56,6 @@
       snapshot: QueryDocumentSnapshot<DocumentData, DocumentData>,
       options: SnapshotOptions
     ): ItemData => {
-=======
-  fromFirestore: Func<ItemDataFromStorage, Result<ItemData, Error>>
-): FirestoreDataConverter<ItemData, ItemDataFromStorage> {
-  return {
-    toFirestore,
-    fromFirestore: (snapshot: QueryDocumentSnapshot, options: SnapshotOptions): ItemData => {
->>>>>>> 573328b9
       const data = snapshot.data(options) as ItemDataFromStorage;
 
       const parseDataResult = fromFirestore(data);
@@ -110,16 +98,9 @@
   /**
    * Returns the underlying Firestore collection reference.
    */
-<<<<<<< HEAD
   public getCollectionRef(): CollectionReference<ItemData, ItemDataFromStorage> {
-    const collectionRef = collection(firebaseService.firestore, this.collectionPath);
+    const collectionRef = collection(this.firebaseService.firestore, this.collectionPath);
     return collectionRef.withConverter(this.converter);
-=======
-  public getCollectionRef(): CollectionReference<ItemData> {
-    return collection(this.firebaseService.firestore, this.collectionPath).withConverter(
-      this.converter
-    );
->>>>>>> 573328b9
   }
 
   /**
@@ -158,13 +139,9 @@
   /**
    * Fetches all documents matching the Firestore query.
    */
-<<<<<<< HEAD
   public async fetchQueryDocs(
     queryToFetch: Query<ItemData, ItemDataFromStorage>
-  ): AsyncResult<ItemData[]> {
-=======
-  public async fetchQueryDocs(queryToFetch: Query<ItemData>): AsyncResult<ItemData[], Error> {
->>>>>>> 573328b9
+  ): AsyncResult<ItemData[], Error> {
     const queryDataResult = await asyncTry(async () => {
       const querySnapshot = await getDocs(queryToFetch);
       return (
@@ -197,13 +174,9 @@
   /**
    * Fetches the IDs of all documents matching the Firestore query.
    */
-<<<<<<< HEAD
   public async fetchQueryIds(
     queryToFetch: Query<ItemData, ItemDataFromStorage>
-  ): AsyncResult<ItemId[]> {
-=======
-  public async fetchQueryIds(queryToFetch: Query<ItemData>): AsyncResult<ItemId[], Error> {
->>>>>>> 573328b9
+  ): AsyncResult<ItemId[], Error> {
     const queryIdsResult = await asyncTry(async () => {
       const querySnapshot = await getDocs(queryToFetch);
       return querySnapshot.docs.map((doc) => {
@@ -294,8 +267,7 @@
    * Partially updates or creates a Firestore document. This is useful for updating a doc that may
    * or may not exist without having to first fetch it.
    */
-<<<<<<< HEAD
-  public async setDocWithMerge(docId: ItemId, data: Partial<ItemData>): AsyncResult<void> {
+  public async setDocWithMerge(docId: ItemId, data: Partial<ItemData>): AsyncResult<void, Error> {
     const setResult = await asyncTry(async () => {
       const dataToWrite: PartialWithFieldValue<ItemData> = {
         ...data,
@@ -304,24 +276,6 @@
 
       await setDoc(this.getDocRef(docId), dataToWrite, {merge: true});
     });
-=======
-  public async setDocWithMerge(
-    docId: ItemId,
-    data: Partial<WithFieldValue<ItemData>>
-  ): AsyncResult<void, Error> {
-    const setResult = await asyncTry(async () =>
-      setDoc(
-        this.getDocRef(docId),
-        // The Firestore data converter does not allow for partial writes via `setDoc` at the type
-        // level. However, the entire point of `merge: true` is to allow for partial updates.
-        {
-          ...data,
-          lastUpdatedTime: clientTimestampSupplier(),
-        } as WithFieldValue<ItemData>,
-        {merge: true}
-      )
-    );
->>>>>>> 573328b9
     return prefixResultIfError(setResult, 'Error setting Firestore document with merge');
   }
 
@@ -331,13 +285,8 @@
    */
   public async updateDoc(
     docId: ItemId,
-<<<<<<< HEAD
     updates: Partial<WithFieldValue<ItemData>>
-  ): AsyncResult<void> {
-=======
-    updates: Partial<WithFieldValue<Omit<ItemData, 'lastUpdatedTime'>>>
   ): AsyncResult<void, Error> {
->>>>>>> 573328b9
     const docRef = this.getDocRef(docId);
     const updateResult = await asyncTry(async () => {
       // Firestore's `updateDoc` method takes an `ItemDataFromStorage`, but there is no method to
@@ -348,14 +297,9 @@
       const dataToUpdate: any = {
         ...updates,
         lastUpdatedTime: clientTimestampSupplier(),
-<<<<<<< HEAD
       };
       await updateDoc(docRef, dataToUpdate);
     });
-=======
-      })
-    );
->>>>>>> 573328b9
     return prefixResultIfError(updateResult, 'Error updating Firestore document');
   }
 
