--- conflicted
+++ resolved
@@ -171,11 +171,7 @@
   }
 
   async getFeedItem(feedItemId: FeedItemId): AsyncResult<FeedItem | null> {
-<<<<<<< HEAD
-    return asyncTry(async () => {
-=======
     return await asyncTry(async () => {
->>>>>>> 913f104c
       const snapshot = await getDoc(doc(this.feedItemsDbRef, feedItemId));
       if (!snapshot.exists()) return null;
       return {...snapshot.data(), feedItemId: snapshot.id} as FeedItem;
@@ -286,19 +282,11 @@
   }
 
   async updateFeedItem(feedItemId: FeedItemId, item: Partial<FeedItem>): AsyncResult<void> {
-<<<<<<< HEAD
-    return asyncTry(async () => updateDoc(doc(this.feedItemsDbRef, feedItemId), item));
-  }
-
-  async deleteFeedItem(feedItemId: FeedItemId): AsyncResult<void> {
-    return asyncTry(async () => deleteDoc(doc(this.feedItemsDbRef, feedItemId)));
-=======
     return await asyncTry(async () => updateDoc(doc(this.feedItemsDbRef, feedItemId), item));
   }
 
   async deleteFeedItem(feedItemId: FeedItemId): AsyncResult<void> {
     return await asyncTry(async () => deleteDoc(doc(this.feedItemsDbRef, feedItemId)));
->>>>>>> 913f104c
   }
 
   async getFeedItemMarkdown(feedItemId: FeedItemId): AsyncResult<string> {
@@ -307,11 +295,7 @@
       `${this.userId}/${feedItemId}/llmContext.md`
     );
 
-<<<<<<< HEAD
-    const downloadUrlResult = await asyncTry(async () => await getDownloadURL(fileRef));
-=======
     const downloadUrlResult = await asyncTry(async () => getDownloadURL(fileRef));
->>>>>>> 913f104c
     if (!downloadUrlResult.success) {
       return makeErrorResult(
         prefixError(
